package controller

import (
	"context"
	"encoding/json"
	"fmt"
	"strconv"
	"syscall"
	"time"

	"github.com/argoproj/argo-workflows/v3/util/authz"

	"github.com/argoproj/pkg/errors"
	syncpkg "github.com/argoproj/pkg/sync"
	"github.com/casbin/casbin/v2"
	log "github.com/sirupsen/logrus"
	"golang.org/x/time/rate"
	apiv1 "k8s.io/api/core/v1"
	apierr "k8s.io/apimachinery/pkg/api/errors"
	"k8s.io/apimachinery/pkg/api/meta"
	metav1 "k8s.io/apimachinery/pkg/apis/meta/v1"
	"k8s.io/apimachinery/pkg/apis/meta/v1/unstructured"
	"k8s.io/apimachinery/pkg/labels"
	"k8s.io/apimachinery/pkg/runtime/schema"
	"k8s.io/apimachinery/pkg/selection"
	"k8s.io/apimachinery/pkg/types"
	runtimeutil "k8s.io/apimachinery/pkg/util/runtime"
	"k8s.io/apimachinery/pkg/util/wait"
	"k8s.io/apimachinery/pkg/watch"
	"k8s.io/client-go/dynamic"
	v1 "k8s.io/client-go/informers/core/v1"
	"k8s.io/client-go/kubernetes"
	"k8s.io/client-go/metadata"
	"k8s.io/client-go/metadata/metadatainformer"
	"k8s.io/client-go/rest"
	"k8s.io/client-go/tools/cache"
	apiwatch "k8s.io/client-go/tools/watch"
	"k8s.io/client-go/util/workqueue"
	"upper.io/db.v3/lib/sqlbuilder"

	"github.com/argoproj/argo-workflows/v3"
	"github.com/argoproj/argo-workflows/v3/config"
	argoErr "github.com/argoproj/argo-workflows/v3/errors"
	"github.com/argoproj/argo-workflows/v3/persist/sqldb"
	"github.com/argoproj/argo-workflows/v3/pkg/apis/workflow"
	wfv1 "github.com/argoproj/argo-workflows/v3/pkg/apis/workflow/v1alpha1"
	wfclientset "github.com/argoproj/argo-workflows/v3/pkg/client/clientset/versioned"
	"github.com/argoproj/argo-workflows/v3/pkg/client/informers/externalversions"
	wfextvv1alpha1 "github.com/argoproj/argo-workflows/v3/pkg/client/informers/externalversions/workflow/v1alpha1"
	"github.com/argoproj/argo-workflows/v3/pkg/plugins/spec"
	authutil "github.com/argoproj/argo-workflows/v3/util/auth"
	"github.com/argoproj/argo-workflows/v3/util/diff"
	"github.com/argoproj/argo-workflows/v3/util/env"
	errorsutil "github.com/argoproj/argo-workflows/v3/util/errors"
	"github.com/argoproj/argo-workflows/v3/workflow/artifactrepositories"
	"github.com/argoproj/argo-workflows/v3/workflow/common"
	controllercache "github.com/argoproj/argo-workflows/v3/workflow/controller/cache"
	"github.com/argoproj/argo-workflows/v3/workflow/controller/entrypoint"
	"github.com/argoproj/argo-workflows/v3/workflow/controller/estimation"
	"github.com/argoproj/argo-workflows/v3/workflow/controller/indexes"
	"github.com/argoproj/argo-workflows/v3/workflow/controller/informer"
	"github.com/argoproj/argo-workflows/v3/workflow/controller/pod"
	"github.com/argoproj/argo-workflows/v3/workflow/cron"
	"github.com/argoproj/argo-workflows/v3/workflow/events"
	"github.com/argoproj/argo-workflows/v3/workflow/gccontroller"
	"github.com/argoproj/argo-workflows/v3/workflow/hydrator"
	"github.com/argoproj/argo-workflows/v3/workflow/metrics"
	"github.com/argoproj/argo-workflows/v3/workflow/signal"
	"github.com/argoproj/argo-workflows/v3/workflow/sync"
	"github.com/argoproj/argo-workflows/v3/workflow/util"
	plugin "github.com/argoproj/argo-workflows/v3/workflow/util/plugins"
)

// WorkflowController is the controller for workflow resources
type WorkflowController struct {
	// namespace of the workflow controller
	namespace        string
	managedNamespace string

	configController config.Controller
	// Config is the workflow controller's configuration
	Config config.Config
	// get the artifact repository
	artifactRepositories artifactrepositories.Interface
	// get images
	entrypoint entrypoint.Interface

	// cliExecutorImage is the executor image as specified from the command line
	cliExecutorImage string

	// cliExecutorImagePullPolicy is the executor imagePullPolicy as specified from the command line
	cliExecutorImagePullPolicy string
	containerRuntimeExecutor   string

	rateLimiter      *rate.Limiter
	dynamicInterface dynamic.Interface
	profiles         profiles
	enforcer         casbin.IEnforcer

	// datastructures to support the processing of workflows and workflow pods
	wfInformer            cache.SharedIndexInformer
	wftmplInformer        wfextvv1alpha1.WorkflowTemplateInformer
	cwftmplInformer       wfextvv1alpha1.ClusterWorkflowTemplateInformer
	configMapInformer     cache.SharedIndexInformer
	wfQueue               workqueue.RateLimitingInterface
	podCleanupQueue       workqueue.RateLimitingInterface // pods to be deleted or labelled depend on GC strategy
	throttler             sync.Throttler
	workflowKeyLock       syncpkg.KeyLock // used to lock workflows for exclusive modification or access
	session               sqlbuilder.Database
	offloadNodeStatusRepo sqldb.OffloadNodeStatusRepo
	hydrator              hydrator.Interface
	wfArchive             sqldb.WorkflowArchive
	estimatorFactory      estimation.EstimatorFactory
	syncManager           *sync.Manager
	metrics               *metrics.Metrics
	eventRecorderManager  events.EventRecorderManager
	archiveLabelSelector  labels.Selector
	cacheFactory          controllercache.Factory
	wfTaskSetInformer     wfextvv1alpha1.WorkflowTaskSetInformer

	// progressPatchTickDuration defines how often the executor will patch pod annotations if an updated progress is found.
	// Default is 1m and can be configured using the env var ARGO_PROGRESS_PATCH_TICK_DURATION.
	progressPatchTickDuration time.Duration
	// progressFileTickDuration defines how often the progress file is read.
	// Default is 3s and can be configured using the env var ARGO_PROGRESS_FILE_TICK_DURATION
	progressFileTickDuration time.Duration
	executorPlugins          map[string]map[string]*spec.Plugin // namespace -> name -> plugin
}

const (
	workflowResyncPeriod                = 20 * time.Minute
	workflowTemplateResyncPeriod        = 20 * time.Minute
	podResyncPeriod                     = 30 * time.Minute
	clusterWorkflowTemplateResyncPeriod = 20 * time.Minute
	workflowExistenceCheckPeriod        = 1 * time.Minute
	workflowTaskSetResyncPeriod         = 20 * time.Minute
)

var cacheGCPeriod = env.LookupEnvDurationOr("CACHE_GC_PERIOD", 0)

func init() {
	if cacheGCPeriod != 0 {
		log.WithField("cacheGCPeriod", cacheGCPeriod).Info("GC for memoization caches will be performed every")
	}
}

// NewWorkflowController instantiates a new WorkflowController
func NewWorkflowController(
	ctx context.Context,
	restConfig *rest.Config,
	kubernetesClient kubernetes.Interface,
	workflowClient wfclientset.Interface,
	namespace, managedNamespace, executorImage, executorImagePullPolicy, containerRuntimeExecutor, configMap string,
	executorPlugins bool,
) (*WorkflowController, error) {
	dynamicInterface, err := dynamic.NewForConfig(restConfig)
	if err != nil {
		return nil, err
	}

	dirname := "workflow/authz"
	enforcer, err := casbin.NewSyncedEnforcer(dirname+"/model.conf", dirname+"/policy.csv", authz.Logger)

	if err != nil {
		return nil, err
	}
	wfc := WorkflowController{
		dynamicInterface:           dynamicInterface,
		namespace:                  namespace,
		managedNamespace:           managedNamespace,
		cliExecutorImage:           executorImage,
		cliExecutorImagePullPolicy: executorImagePullPolicy,
		containerRuntimeExecutor:   containerRuntimeExecutor,
		configController:           config.NewController(namespace, configMap, kubernetesClient),
		workflowKeyLock:            syncpkg.NewKeyLock(),
		cacheFactory:               controllercache.NewCacheFactory(kubernetesClient, namespace),
		eventRecorderManager:       events.NewEventRecorderManager(kubernetesClient),
		progressPatchTickDuration:  env.LookupEnvDurationOr(common.EnvVarProgressPatchTickDuration, 1*time.Minute),
		progressFileTickDuration:   env.LookupEnvDurationOr(common.EnvVarProgressFileTickDuration, 3*time.Second),
		profiles:                   profiles{},
		enforcer:                   enforcer,
	}

	if executorPlugins {
		wfc.executorPlugins = map[string]map[string]*spec.Plugin{}
	}

	wfc.UpdateConfig(ctx, kubernetesClient)

	wfc.loadPrimaryProfile(restConfig, kubernetesClient, workflowClient, metadata.NewForConfigOrDie(restConfig))

	if err := wfc.loadProfiles(ctx, kubernetesClient); err != nil {
		return nil, err
	}

	wfc.metrics = metrics.New(wfc.getMetricsServerConfig())
	wfc.entrypoint = entrypoint.New(kubeclientset, wfc.Config.Images)

	workqueue.SetProvider(wfc.metrics) // must execute SetProvider before we created the queues
	wfc.wfQueue = wfc.metrics.RateLimiterWithBusyWorkers(&fixedItemIntervalRateLimiter{}, "workflow_queue")
	wfc.throttler = wfc.newThrottler()
	wfc.podCleanupQueue = wfc.metrics.RateLimiterWithBusyWorkers(workqueue.DefaultControllerRateLimiter(), "pod_cleanup_queue")

	return &wfc, nil
}

func (wfc *WorkflowController) newThrottler() sync.Throttler {
	f := func(key string) { wfc.wfQueue.AddRateLimited(key) }
	return sync.ChainThrottler{
		sync.NewThrottler(wfc.Config.Parallelism, sync.SingleBucket, f),
		sync.NewThrottler(wfc.Config.NamespaceParallelism, sync.NamespaceBucket, f),
	}
}

// runGCcontroller runs the workflow garbage collector controller
func (wfc *WorkflowController) runGCcontroller(ctx context.Context, workflowTTLWorkers int) {
	defer runtimeutil.HandleCrash(runtimeutil.PanicHandlers...)

	gcCtrl := gccontroller.NewController(wfc.primaryProfile().workflowClient, wfc.wfInformer, wfc.metrics, wfc.Config.RetentionPolicy)
	err := gcCtrl.Run(ctx.Done(), workflowTTLWorkers)
	if err != nil {
		panic(err)
	}
}

func (wfc *WorkflowController) runCronController(ctx context.Context) {
	defer runtimeutil.HandleCrash(runtimeutil.PanicHandlers...)

	cronController := cron.NewCronController(wfc.primaryProfile().workflowClient, wfc.dynamicInterface, wfc.namespace, wfc.GetManagedNamespace(), wfc.Config.InstanceID, wfc.metrics, wfc.eventRecorderManager)
	cronController.Run(ctx)
}

var indexers = cache.Indexers{
	indexes.ClusterWorkflowTemplateIndex: indexes.MetaNamespaceLabelIndexFunc(common.LabelKeyClusterWorkflowTemplate),
	indexes.CronWorkflowIndex:            indexes.MetaNamespaceLabelIndexFunc(common.LabelKeyCronWorkflow),
	indexes.WorkflowTemplateIndex:        indexes.MetaNamespaceLabelIndexFunc(common.LabelKeyWorkflowTemplate),
	indexes.SemaphoreConfigIndexName:     indexes.WorkflowSemaphoreKeysIndexFunc(),
	indexes.WorkflowPhaseIndex:           indexes.MetaWorkflowPhaseIndexFunc(),
	indexes.ConditionsIndex:              indexes.ConditionsIndexFunc,
	indexes.UIDIndex:                     indexes.MetaUIDFunc,
}

// Run starts an Workflow resource controller
func (wfc *WorkflowController) Run(ctx context.Context, wfWorkers, workflowTTLWorkers, podCleanupWorkers int) {
	defer runtimeutil.HandleCrash(runtimeutil.PanicHandlers...)

	ctx, cancel := context.WithCancel(ctx)
	defer cancel()

	defer wfc.wfQueue.ShutDown()
	defer wfc.podCleanupQueue.ShutDown()

	log.WithField("version", argo.GetVersion().Version).
		WithField("defaultRequeueTime", GetRequeueTime()).
		Info("Starting Workflow Controller")
	log.WithField("workflow", wfWorkers).
		WithField("workflowTtl", workflowTTLWorkers).
		WithField("podCleanup", podCleanupWorkers).
		Info("Current Worker Numbers")

	wfc.wfInformer = util.NewWorkflowInformer(wfc.dynamicInterface, wfc.GetManagedNamespace(), workflowResyncPeriod, wfc.tweakListOptions, indexers)
	wfc.wftmplInformer = informer.NewTolerantWorkflowTemplateInformer(wfc.dynamicInterface, workflowTemplateResyncPeriod, wfc.managedNamespace)
	wfc.wfTaskSetInformer = wfc.newWorkflowTaskSetInformer()
	wfc.addWorkflowInformerHandlers(ctx)
	wfc.updateEstimatorFactory()

	wfc.configMapInformer = wfc.newConfigMapInformer()

	// Create Synchronization Manager
	wfc.createSynchronizationManager(ctx)
	// init managers: throttler and SynchronizationManager
	if err := wfc.initManagers(ctx); err != nil {
		log.Fatal(err)
	}

	go wfc.runConfigMapWatcher(ctx.Done())
	go wfc.wfInformer.Run(ctx.Done())
	go wfc.wftmplInformer.Informer().Run(ctx.Done())
	go wfc.profiles.run(ctx.Done())
	go wfc.configMapInformer.Run(ctx.Done())
	go wfc.wfTaskSetInformer.Informer().Run(ctx.Done())

	// Wait for all involved caches to be synced, before processing items from the queue is started
	if !cache.WaitForCacheSync(
		ctx.Done(),
		wfc.wfInformer.HasSynced,
		wfc.wftmplInformer.Informer().HasSynced,
		wfc.profiles.hasSynced,
		wfc.configMapInformer.HasSynced,
		wfc.wfTaskSetInformer.Informer().HasSynced,
	) {
		log.Fatal("Timed out waiting for caches to sync")
	}

	wfc.createClusterWorkflowTemplateInformer(ctx)

	// Start the metrics server
	go wfc.metrics.RunServer(ctx)

	for i := 0; i < podCleanupWorkers; i++ {
		go wait.UntilWithContext(ctx, wfc.runPodCleanup, time.Second)
	}
	go wfc.workflowGarbageCollector(ctx.Done())
	go wfc.archivedWorkflowGarbageCollector(ctx.Done())

	go wfc.runGCcontroller(ctx, workflowTTLWorkers)
	go wfc.runCronController(ctx)
	go wait.Until(wfc.syncWorkflowPhaseMetrics, 15*time.Second, ctx.Done())
	go wait.Until(wfc.syncPodPhaseMetrics, 15*time.Second, ctx.Done())

	go wait.Until(wfc.syncManager.CheckWorkflowExistence, workflowExistenceCheckPeriod, ctx.Done())

	for i := 0; i < wfWorkers; i++ {
		go wait.Until(wfc.runWorker, time.Second, ctx.Done())
	}
	if cacheGCPeriod != 0 {
		go wait.JitterUntilWithContext(ctx, wfc.syncAllCacheForGC, cacheGCPeriod, 0.0, true)
	}
	<-ctx.Done()
}

// Create and the Synchronization Manager
func (wfc *WorkflowController) createSynchronizationManager(ctx context.Context) {
	getSyncLimit := func(lockKey string) (int, error) {
		lockName, err := sync.DecodeLockName(lockKey)
		if err != nil {
			return 0, err
		}
		configMap, err := wfc.primaryProfile().kubernetesClient.CoreV1().ConfigMaps(lockName.Namespace).Get(ctx, lockName.ResourceName, metav1.GetOptions{})
		if err != nil {
			return 0, err
		}

		value, found := configMap.Data[lockName.Key]
		if !found {
			return 0, argoErr.New(argoErr.CodeBadRequest, fmt.Sprintf("Sync configuration key '%s' not found in ConfigMap", lockName.Key))
		}
		return strconv.Atoi(value)
	}

	nextWorkflow := func(key string) {
		wfc.wfQueue.AddRateLimited(key)
	}

	isWFDeleted := func(key string) bool {
		_, exists, err := wfc.wfInformer.GetIndexer().GetByKey(key)
		if err != nil {
			log.WithFields(log.Fields{"key": key, "error": err}).Error("Failed to get workflow from informer")
			return false
		}
		return exists
	}

	wfc.syncManager = sync.NewLockManager(getSyncLimit, nextWorkflow, isWFDeleted)
}

// list all running workflows to initialize throttler and syncManager
func (wfc *WorkflowController) initManagers(ctx context.Context) error {
	labelSelector := labels.NewSelector().Add(util.InstanceIDRequirement(wfc.Config.InstanceID))
	req, _ := labels.NewRequirement(common.LabelKeyPhase, selection.Equals, []string{string(wfv1.WorkflowRunning)})
	if req != nil {
		labelSelector = labelSelector.Add(*req)
	}
	listOpts := metav1.ListOptions{LabelSelector: labelSelector.String()}
	wfList, err := wfc.primaryProfile().workflowClient.ArgoprojV1alpha1().Workflows(wfc.namespace).List(ctx, listOpts)
	if err != nil {
		return err
	}

	if err := wfc.throttler.Init(wfList.Items); err != nil {
		return err
	}

	wfc.syncManager.Initialize(wfList.Items)
	return nil
}

func (wfc *WorkflowController) runConfigMapWatcher(stopCh <-chan struct{}) {
	defer runtimeutil.HandleCrash(runtimeutil.PanicHandlers...)

	ctx := context.Background()
	retryWatcher, err := apiwatch.NewRetryWatcher("1", &cache.ListWatch{
		WatchFunc: func(options metav1.ListOptions) (watch.Interface, error) {
			return wfc.primaryProfile().kubernetesClient.CoreV1().ConfigMaps(wfc.managedNamespace).Watch(ctx, metav1.ListOptions{})
		},
	})
	if err != nil {
		panic(err)
	}
	defer retryWatcher.Stop()

	for {
		select {
		case event := <-retryWatcher.ResultChan():
			cm, ok := event.Object.(*apiv1.ConfigMap)
			if !ok {
				log.Errorf("invalid config map object received in config watcher. Ignored processing")
				continue
			}
			log.Debugf("received config map %s/%s update", cm.Namespace, cm.Name)
			wfc.notifySemaphoreConfigUpdate(cm)

		case <-stopCh:
			return
		}
	}
}

// notifySemaphoreConfigUpdate will notify semaphore config update to pending workflows
func (wfc *WorkflowController) notifySemaphoreConfigUpdate(cm *apiv1.ConfigMap) {
	wfs, err := wfc.wfInformer.GetIndexer().ByIndex(indexes.SemaphoreConfigIndexName, fmt.Sprintf("%s/%s", cm.Namespace, cm.Name))
	if err != nil {
		log.Errorf("failed get the workflow from informer. %v", err)
	}

	for _, obj := range wfs {
		un, ok := obj.(*unstructured.Unstructured)
		if !ok {
			log.Warnf("received object from indexer %s is not an unstructured", indexes.SemaphoreConfigIndexName)
			continue
		}
		wfc.wfQueue.AddRateLimited(fmt.Sprintf("%s/%s", un.GetNamespace(), un.GetName()))
	}
}

// Check if the controller has RBAC access to ClusterWorkflowTemplates
func (wfc *WorkflowController) createClusterWorkflowTemplateInformer(ctx context.Context) {
	cwftGetAllowed, err := authutil.CanI(ctx, wfc.primaryProfile().kubernetesClient, "get", workflow.Group, "clusterworkflowtemplates", wfc.namespace, "")
	errors.CheckError(err)
	cwftListAllowed, err := authutil.CanI(ctx, wfc.primaryProfile().kubernetesClient, "list", workflow.Group, "clusterworkflowtemplates", wfc.namespace, "")
	errors.CheckError(err)
	cwftWatchAllowed, err := authutil.CanI(ctx, wfc.primaryProfile().kubernetesClient, "watch", workflow.Group, "clusterworkflowtemplates", wfc.namespace, "")
	errors.CheckError(err)

	if cwftGetAllowed && cwftListAllowed && cwftWatchAllowed {
		wfc.cwftmplInformer = informer.NewTolerantClusterWorkflowTemplateInformer(wfc.dynamicInterface, clusterWorkflowTemplateResyncPeriod)
		go wfc.cwftmplInformer.Informer().Run(ctx.Done())
	} else {
		log.Warnf("Controller doesn't have RBAC access for ClusterWorkflowTemplates")
	}
}

func (wfc *WorkflowController) UpdateConfig(ctx context.Context, kubernetesClient kubernetes.Interface) {
	c, err := wfc.configController.Get(ctx)
	if err != nil {
		log.Fatalf("Failed to register watch for controller config map: %v", err)
	}
	wfc.Config = *c
	err = wfc.updateConfig(kubernetesClient)
	if err != nil {
		log.Fatalf("Failed to update config: %v", err)
	}
}

func (wfc *WorkflowController) queuePodForCleanup(cluster, namespace, podName string, action podCleanupAction) {
	wfc.podCleanupQueue.AddRateLimited(newPodCleanupKey(cluster, namespace, podName, action))
}

func (wfc *WorkflowController) queuePodForCleanupAfter(cluster, namespace, podName string, action podCleanupAction, duration time.Duration) {
	wfc.podCleanupQueue.AddAfter(newPodCleanupKey(cluster, namespace, podName, action), duration)
}

func (wfc *WorkflowController) runPodCleanup(ctx context.Context) {
	for wfc.processNextPodCleanupItem(ctx) {
	}
}

// all pods will ultimately be cleaned up by either deleting them, or labelling them
func (wfc *WorkflowController) processNextPodCleanupItem(ctx context.Context) bool {
	key, quit := wfc.podCleanupQueue.Get()
	if quit {
		return false
	}

	defer func() {
		wfc.podCleanupQueue.Forget(key)
		wfc.podCleanupQueue.Done(key)
	}()

	cluster, namespace, podName, action := parsePodCleanupKey(key.(podCleanupKey))
	logCtx := log.WithFields(log.Fields{"key": key, "action": action})
	logCtx.Info("cleaning up pod")
	err := func() error {
		profile, err := wfc.profile(cluster)
		if err != nil {
			return err
		}
		pods := profile.kubernetesClient.CoreV1().Pods(namespace)
		switch action {
<<<<<<< HEAD
		case shutdownPod:
			// to shutdown a pod, we signal the wait container to terminate, the wait container in turn will
			// kill the main container (using whatever mechanism the executor uses), and will then exit itself
			// once the main container exited
			pod, err := wfc.getPod(cluster, namespace, podName)
			if pod == nil || err != nil {
				return err
			}
			for _, c := range pod.Spec.Containers {
				if c.Name == common.WaitContainerName {
					profile, err := wfc.profile(cluster)
					if err != nil {
						return err
					}
					if err := signal.SignalContainer(profile.restConfig, pod, common.WaitContainerName, syscall.SIGTERM); err != nil {
						return err
					}
					return nil // done
				}
			}
			// no wait container found
			fallthrough
=======
>>>>>>> c0cd1f85
		case terminateContainers:
			if terminationGracePeriod, err := wfc.signalContainers(cluster, namespace, podName, syscall.SIGTERM); err != nil {
				return err
			} else if terminationGracePeriod > 0 {
				wfc.queuePodForCleanupAfter(cluster, namespace, podName, killContainers, terminationGracePeriod)
			}
		case killContainers:
			if _, err := wfc.signalContainers(cluster, namespace, podName, syscall.SIGKILL); err != nil {
				return err
			}
		case labelPodCompleted:
			_, err := pods.Patch(
				ctx,
				podName,
				types.MergePatchType,
				[]byte(`{"metadata": {"labels": {"workflows.argoproj.io/completed": "true"}}}`),
				metav1.PatchOptions{},
			)
			if err != nil {
				return err
			}
		case deletePod:
			propagation := metav1.DeletePropagationBackground
			err := pods.Delete(ctx, podName, metav1.DeleteOptions{
				PropagationPolicy:  &propagation,
				GracePeriodSeconds: wfc.Config.PodGCGracePeriodSeconds,
			})
			if err != nil && !apierr.IsNotFound(err) {
				return err
			}
		}
		return nil
	}()
	if err != nil {
		logCtx.WithError(err).Warn("failed to clean-up pod")
		if errorsutil.IsTransientErr(err) {
			wfc.podCleanupQueue.AddRateLimited(key)
		}
	}
	return true
}

func (wfc *WorkflowController) getPod(cluster, namespace, podName string) (*apiv1.Pod, error) {
	profile, err := wfc.profile(cluster)
	if err != nil {
		return nil, err
	}
	obj, exists, err := profile.podInformer.GetStore().GetByKey(namespace + "/" + podName)
	if err != nil {
		return nil, err
	}
	if !exists {
		return nil, nil
	}
	pod, ok := obj.(*apiv1.Pod)
	if !ok {
		return nil, fmt.Errorf("object is not a pod")
	}
	return pod, nil
}

func (wfc *WorkflowController) signalContainers(cluster, namespace, podName string, sig syscall.Signal) (time.Duration, error) {
	pod, err := wfc.getPod(cluster, namespace, podName)
	if pod == nil || err != nil {
		return 0, err
	}

	for _, c := range pod.Status.ContainerStatuses {
		if c.State.Terminated != nil {
			continue
		}
<<<<<<< HEAD
		profile, err := wfc.profile(cluster)
		if err != nil {
			return 0, err
		}
		if err := signal.SignalContainer(profile.restConfig, pod, c.Name, sig); err != nil {
=======
		if err := signal.SignalContainer(wfc.restConfig, pod, c.Name, sig); errorsutil.IgnoreContainerNotFoundErr(err) != nil {
>>>>>>> c0cd1f85
			return 0, err
		}
	}
	if pod.Spec.TerminationGracePeriodSeconds == nil {
		return 30 * time.Second, nil
	}
	return time.Duration(*pod.Spec.TerminationGracePeriodSeconds) * time.Second, nil
}

func (wfc *WorkflowController) workflowGarbageCollector(stopCh <-chan struct{}) {
	defer runtimeutil.HandleCrash(runtimeutil.PanicHandlers...)

	periodicity := env.LookupEnvDurationOr("WORKFLOW_GC_PERIOD", 5*time.Minute)
	log.WithField("periodicity", periodicity).Info("Performing periodic GC")
	ticker := time.NewTicker(periodicity)
	for {
		select {
		case <-stopCh:
			ticker.Stop()
			return
		case <-ticker.C:
			if wfc.offloadNodeStatusRepo.IsEnabled() {
				log.Info("Performing periodic workflow GC")
				oldRecords, err := wfc.offloadNodeStatusRepo.ListOldOffloads(common.PrimaryCluster(), wfc.GetManagedNamespace())
				if err != nil {
					log.WithField("err", err).Error("Failed to list old offloaded nodes")
					continue
				}
				log.WithField("len_wfs", len(oldRecords)).Info("Deleting old offloads that are not live")
				for uid, versions := range oldRecords {
					if err := wfc.deleteOffloadedNodesForWorkflow(uid, versions); err != nil {
						log.WithError(err).WithField("uid", uid).Error("Failed to delete old offloaded nodes")
					}
				}
				log.Info("Workflow GC finished")
			}
		}
	}
}

func (wfc *WorkflowController) deleteOffloadedNodesForWorkflow(uid string, versions []string) error {
	workflows, err := wfc.wfInformer.GetIndexer().ByIndex(indexes.UIDIndex, uid)
	if err != nil {
		return err
	}
	var wf *wfv1.Workflow
	switch l := len(workflows); l {
	case 0:
		log.WithField("uid", uid).Info("Workflow missing, probably deleted")
	case 1:
		un := workflows[0].(*unstructured.Unstructured)
		wf, err = util.FromUnstructured(un)
		if err != nil {
			return err
		}
		key := wf.ObjectMeta.Namespace + "/" + wf.ObjectMeta.Name
		wfc.workflowKeyLock.Lock(key)
		defer wfc.workflowKeyLock.Unlock(key)
		// workflow might still be hydrated
		if wfc.hydrator.IsHydrated(wf) {
			log.WithField("uid", wf.UID).Info("Hydrated workflow encountered")
			err = wfc.hydrator.Dehydrate(common.PrimaryCluster(), wf)
			if err != nil {
				return err
			}
		}
	default:
		return fmt.Errorf("expected no more than 1 workflow, got %d", l)
	}
	for _, version := range versions {
		// skip delete if offload is live
		if wf != nil && wf.Status.OffloadNodeStatusVersion == version {
			continue
		}
		if err := wfc.offloadNodeStatusRepo.Delete(common.PrimaryCluster(), uid, version); err != nil {
			return err
		}
	}
	return nil
}

func (wfc *WorkflowController) archivedWorkflowGarbageCollector(stopCh <-chan struct{}) {
	defer runtimeutil.HandleCrash(runtimeutil.PanicHandlers...)

	periodicity := env.LookupEnvDurationOr("ARCHIVED_WORKFLOW_GC_PERIOD", 24*time.Hour)
	if wfc.Config.Persistence == nil {
		log.Info("Persistence disabled - so archived workflow GC disabled - you must restart the controller if you enable this")
		return
	}
	if !wfc.Config.Persistence.Archive {
		log.Info("Archive disabled - so archived workflow GC disabled - you must restart the controller if you enable this")
		return
	}
	ttl := wfc.Config.Persistence.ArchiveTTL
	if ttl == config.TTL(0) {
		log.Info("Archived workflows TTL zero - so archived workflow GC disabled - you must restart the controller if you enable this")
		return
	}
	log.WithFields(log.Fields{"ttl": ttl, "periodicity": periodicity}).Info("Performing archived workflow GC")
	ticker := time.NewTicker(periodicity)
	defer ticker.Stop()
	for {
		select {
		case <-stopCh:
			return
		case <-ticker.C:
			log.Info("Performing archived workflow GC")
			err := wfc.wfArchive.DeleteExpiredWorkflows(common.PrimaryCluster(), time.Duration(ttl))
			if err != nil {
				log.WithField("err", err).Error("Failed to delete archived workflows")
			}
		}
	}
}

func (wfc *WorkflowController) runWorker() {
	defer runtimeutil.HandleCrash(runtimeutil.PanicHandlers...)

	ctx := context.Background()
	for wfc.processNextItem(ctx) {
	}
}

// processNextItem is the worker logic for handling workflow updates
func (wfc *WorkflowController) processNextItem(ctx context.Context) bool {
	key, quit := wfc.wfQueue.Get()
	if quit {
		return false
	}
	defer wfc.wfQueue.Done(key)

	obj, exists, err := wfc.wfInformer.GetIndexer().GetByKey(key.(string))
	if err != nil {
		log.WithFields(log.Fields{"key": key, "error": err}).Error("Failed to get workflow from informer")
		return true
	}
	if !exists {
		// This happens after a workflow was labeled with completed=true
		// or was deleted, but the work queue still had an entry for it.
		return true
	}

	wfc.workflowKeyLock.Lock(key.(string))
	defer wfc.workflowKeyLock.Unlock(key.(string))

	// The workflow informer receives unstructured objects to deal with the possibility of invalid
	// workflow manifests that are unable to unmarshal to workflow objects
	un, ok := obj.(*unstructured.Unstructured)
	if !ok {
		log.WithFields(log.Fields{"key": key}).Warn("Index is not an unstructured")
		return true
	}

	wf, err := util.FromUnstructured(un)
	if err != nil {
		log.WithFields(log.Fields{"key": key, "error": err}).Warn("Failed to unmarshal key to workflow object")
		woc := newWorkflowOperationCtx(wf, wfc)
		woc.markWorkflowFailed(ctx, fmt.Sprintf("cannot unmarshall spec: %s", err.Error()))
		woc.persistUpdates(ctx)
		return true
	}

	if wf.Labels[common.LabelKeyCompleted] == "true" {
		// can get here if we already added the completed=true label,
		// but we are still draining the controller's workflow workqueue
		return true
	}
	// this will ensure we process every incomplete workflow once every 20m
	wfc.wfQueue.AddAfter(key, workflowResyncPeriod)

	woc := newWorkflowOperationCtx(wf, wfc)

	if !wfc.throttler.Admit(key.(string)) {
		log.WithField("key", key).Info("Workflow processing has been postponed due to max parallelism limit")
		if woc.wf.Status.Phase == wfv1.WorkflowUnknown {
			woc.markWorkflowPhase(ctx, wfv1.WorkflowPending, "Workflow processing has been postponed because too many workflows are already running")
			woc.persistUpdates(ctx)
		}
		return true
	}

	// make sure this is removed from the throttler is complete
	defer func() {
		// must be done with woc
		if woc.wf.Labels[common.LabelKeyCompleted] == "true" {
			wfc.throttler.Remove(key.(string))
		}
	}()

	err = wfc.hydrator.Hydrate(common.PrimaryCluster(), woc.wf)
	if err != nil {
		woc.log.Errorf("hydration failed: %v", err)
		woc.markWorkflowError(ctx, err)
		woc.persistUpdates(ctx)
		return true
	}
	startTime := time.Now()
	woc.operate(ctx)
	wfc.metrics.OperationCompleted(time.Since(startTime).Seconds())
	if woc.wf.Status.Fulfilled() {
		err := woc.completeTaskSet(ctx)
		if err != nil {
			log.WithError(err).Warn("error to complete the taskset")
		}
	}

	// TODO: operate should return error if it was unable to operate properly
	// so we can requeue the work for a later time
	// See: https://github.com/kubernetes/client-go/blob/master/examples/workqueue/main.go
	// c.handleErr(err, key)
	return true
}

// enqueueWfFromPodLabel will extract the workflow name from pod label and
// enqueue workflow for processing
func (wfc *WorkflowController) enqueueWfFromPodLabel(obj interface{}) error {
	pod, ok := obj.(*apiv1.Pod)
	if !ok {
		return fmt.Errorf("Key in index is not a pod")
	}
	if pod.Labels == nil {
		return fmt.Errorf("Pod did not have labels")
	}
	workflowName, ok := pod.Labels[common.LabelKeyWorkflow]
	if !ok {
		// Ignore pods unrelated to workflow (this shouldn't happen unless the watch is setup incorrectly)
		return fmt.Errorf("Watch returned pod unrelated to any workflow")
	}
	workflowNamespace := common.WorkflowNamespace(pod)
	wfc.wfQueue.AddRateLimited(workflowNamespace + "/" + workflowName)
	return nil
}

func (wfc *WorkflowController) tweakListOptions(options *metav1.ListOptions) {
	labelSelector := labels.NewSelector().
		Add(util.InstanceIDRequirement(wfc.Config.InstanceID))
	options.LabelSelector = labelSelector.String()
}

func getWfPriority(obj interface{}) (int32, time.Time) {
	un, ok := obj.(*unstructured.Unstructured)
	if !ok {
		return 0, time.Now()
	}
	priority, hasPriority, err := unstructured.NestedInt64(un.Object, "spec", "priority")
	if err != nil {
		return 0, un.GetCreationTimestamp().Time
	}
	if !hasPriority {
		priority = 0
	}

	return int32(priority), un.GetCreationTimestamp().Time
}

func (wfc *WorkflowController) addWorkflowInformerHandlers(ctx context.Context) {
	wfc.wfInformer.AddEventHandler(
		cache.FilteringResourceEventHandler{
			FilterFunc: func(obj interface{}) bool {
				return !common.UnstructuredHasCompletedLabel(obj)
			},
			Handler: cache.ResourceEventHandlerFuncs{
				AddFunc: func(obj interface{}) {
					key, err := cache.MetaNamespaceKeyFunc(obj)
					if err == nil {
						// for a new workflow, we do not want to rate limit its execution using AddRateLimited
						wfc.wfQueue.AddAfter(key, wfc.Config.InitialDelay.Duration)
						priority, creation := getWfPriority(obj)
						wfc.throttler.Add(key, priority, creation)
					}
				},
				UpdateFunc: func(old, new interface{}) {
					oldWf, newWf := old.(*unstructured.Unstructured), new.(*unstructured.Unstructured)
					// this check is very important to prevent doing many reconciliations we do not need to do
					if oldWf.GetResourceVersion() == newWf.GetResourceVersion() {
						return
					}
					key, err := cache.MetaNamespaceKeyFunc(new)
					if err == nil {
						wfc.wfQueue.AddRateLimited(key)
						priority, creation := getWfPriority(new)
						wfc.throttler.Add(key, priority, creation)
					}
				},
				DeleteFunc: func(obj interface{}) {
					// IndexerInformer uses a delta queue, therefore for deletes we have to use this
					// key function.
					key, err := cache.DeletionHandlingMetaNamespaceKeyFunc(obj)
					if err == nil {
						wfc.releaseAllWorkflowLocks(obj)
						// no need to add to the queue - this workflow is done
						wfc.throttler.Remove(key)
					}
				},
			},
		},
	)
	wfc.wfInformer.AddEventHandler(cache.FilteringResourceEventHandler{
		FilterFunc: func(obj interface{}) bool {
			un, ok := obj.(*unstructured.Unstructured)
			// no need to check the `common.LabelKeyCompleted` as we already know it must be complete
			return ok && un.GetLabels()[common.LabelKeyWorkflowArchivingStatus] == "Pending"
		},
		Handler: cache.ResourceEventHandlerFuncs{
			AddFunc: func(obj interface{}) {
				wfc.archiveWorkflow(ctx, obj)
			},
			UpdateFunc: func(_, obj interface{}) {
				wfc.archiveWorkflow(ctx, obj)
			},
		},
	},
	)
	wfc.wfInformer.AddEventHandler(cache.ResourceEventHandlerFuncs{
		DeleteFunc: func(obj interface{}) {
			wf, ok := obj.(*unstructured.Unstructured)
			if ok { // maybe cache.DeletedFinalStateUnknown
				wfc.metrics.StopRealtimeMetricsForKey(string(wf.GetUID()))
			}
		},
	})
}

func (wfc *WorkflowController) archiveWorkflow(ctx context.Context, obj interface{}) {
	key, err := cache.MetaNamespaceKeyFunc(obj)
	if err != nil {
		log.Error("failed to get key for object")
		return
	}
	wfc.workflowKeyLock.Lock(key)
	defer wfc.workflowKeyLock.Unlock(key)
	err = wfc.archiveWorkflowAux(ctx, obj)
	if err != nil {
		log.WithField("key", key).WithError(err).Error("failed to archive workflow")
	}
}

func (wfc *WorkflowController) archiveWorkflowAux(ctx context.Context, obj interface{}) error {
	un, ok := obj.(*unstructured.Unstructured)
	if !ok {
		return nil
	}
	wf, err := util.FromUnstructured(un)
	if err != nil {
		return fmt.Errorf("failed to convert to workflow from unstructured: %w", err)
	}
	err = wfc.hydrator.Hydrate(common.PrimaryCluster(), wf)
	if err != nil {
		return fmt.Errorf("failed to hydrate workflow: %w", err)
	}
	log.WithFields(log.Fields{"namespace": wf.Namespace, "workflow": wf.Name, "uid": wf.UID}).Info("archiving workflow")
	err = wfc.wfArchive.ArchiveWorkflow(common.PrimaryCluster(), wf)
	if err != nil {
		return fmt.Errorf("failed to archive workflow: %w", err)
	}
	data, err := json.Marshal(map[string]interface{}{
		"metadata": metav1.ObjectMeta{
			Labels: map[string]string{
				common.LabelKeyWorkflowArchivingStatus: "Archived",
			},
		},
	})
	if err != nil {
		return fmt.Errorf("failed to marshal patch: %w", err)
	}
	_, err = wfc.primaryProfile().workflowClient.ArgoprojV1alpha1().Workflows(un.GetNamespace()).Patch(
		ctx,
		un.GetName(),
		types.MergePatchType,
		data,
		metav1.PatchOptions{},
	)
	if err != nil {
		// from this point on we have successfully archived the workflow, and it is possible for the workflow to have actually
		// been deleted, so it's not a problem to get a `IsNotFound` error
		if apierr.IsNotFound(err) {
			return nil
		}
		return fmt.Errorf("failed to archive workflow: %w", err)
	}
	return nil
}

var incompleteReq, _ = labels.NewRequirement(common.LabelKeyCompleted, selection.Equals, []string{"false"})
var workflowReq, _ = labels.NewRequirement(common.LabelKeyWorkflow, selection.Exists, nil)

func (wfc *WorkflowController) instanceIDReq() labels.Requirement {
	return util.InstanceIDRequirement(wfc.Config.InstanceID)
}

func (wfc *WorkflowController) clusterReq(cluster string) labels.Requirement {
	clusterReq, _ := labels.NewRequirement(common.LabelKeyCluster, selection.DoesNotExist, nil)
	if cluster != common.PrimaryCluster() {
		clusterReq, _ = labels.NewRequirement(common.LabelKeyCluster, selection.Equals, []string{common.PrimaryCluster()})
	}
	return *clusterReq
}

func (wfc *WorkflowController) newPodInformer(client kubernetes.Interface, cluster, namespace string) cache.SharedIndexInformer {
	labelSelector := labels.NewSelector().
		Add(*workflowReq).
		Add(*incompleteReq).
		Add(wfc.clusterReq(cluster)).
		Add(wfc.instanceIDReq()).
		String()
	log.WithField("cluster", cluster).
		WithField("namespace", namespace).
		WithField("labelSelector", labelSelector).
		Info("Creating pod informer")
	podInformer := v1.NewFilteredPodInformer(
		client,
		namespace,
		podResyncPeriod,
		cache.Indexers{
			indexes.WorkflowIndex: indexes.MetaWorkflowIndexFunc,
			indexes.NodeIDIndex:   indexes.MetaNodeIDIndexFunc,
			indexes.PodPhaseIndex: indexes.PodPhaseIndexFunc,
		},
		func(options *metav1.ListOptions) {
			options.LabelSelector = labelSelector
		},
	)
	podInformer.AddEventHandler(
		cache.ResourceEventHandlerFuncs{
			AddFunc: func(obj interface{}) {
				err := wfc.enqueueWfFromPodLabel(obj)
				if err != nil {
					log.WithError(err).Warn("could not enqueue workflow from pod label on add")
					return
				}
			},
			UpdateFunc: func(old, newVal interface{}) {
				key, err := cache.MetaNamespaceKeyFunc(newVal)
				if err != nil {
					return
				}
				oldPod, newPod := old.(*apiv1.Pod), newVal.(*apiv1.Pod)
				if oldPod.ResourceVersion == newPod.ResourceVersion {
					return
				}
				if !pod.SignificantPodChange(oldPod, newPod) {
					log.WithField("key", key).Info("insignificant pod change")
					diff.LogChanges(oldPod, newPod)
					return
				}
				err = wfc.enqueueWfFromPodLabel(newVal)
				if err != nil {
					log.WithField("key", key).WithError(err).Warn("could not enqueue workflow from pod label on add")
					return
				}
			},
			DeleteFunc: func(obj interface{}) {
				// IndexerInformer uses a delta queue, therefore for deletes we have to use this
				// key function.

				// Enqueue the workflow for deleted pod
				_ = wfc.enqueueWfFromPodLabel(obj)
			},
		},
	)
	return podInformer
}

func (wfc *WorkflowController) newPodGCInformer(client metadata.Interface, cluster, namespace string) cache.SharedIndexInformer {
	labelSelector := labels.NewSelector().
		Add(*workflowReq).
		Add(wfc.clusterReq(cluster)).
		Add(wfc.instanceIDReq()).
		String()

	log.WithField("cluster", cluster).
		WithField("namespace", namespace).
		WithField("labelSelector", labelSelector).
		Info("Creating pod GC informer")

	podGCInformer := metadatainformer.NewFilteredMetadataInformer(
		client,
		schema.GroupVersionResource{Version: "v1", Resource: "pods"},
		namespace,
		10*time.Minute,
		cache.Indexers{},
		func(options *metav1.ListOptions) {
			options.LabelSelector = labelSelector
		},
	).Informer()
	processObj := func(obj interface{}) {
		pod := obj.(metav1.Object)
		workflowNamespace := common.WorkflowNamespace(pod)
		workflow := pod.GetLabels()[common.LabelKeyWorkflow]
		_, exists, _ := wfc.wfInformer.GetIndexer().GetByKey(workflowNamespace + "/" + workflow)
		if !exists {
			log.
				WithField("cluster", cluster).
				WithField("workflowNamespace", workflowNamespace).
				WithField("workflow", workflow).
				WithField("namespace", pod.GetNamespace()).
				WithField("name", pod.GetName()).
				Info("deleting orphan pod")
			wfc.queuePodForCleanup(cluster, pod.GetNamespace(), pod.GetName(), deletePod)
		}
	}
	podGCInformer.AddEventHandler(
		cache.ResourceEventHandlerFuncs{
			AddFunc: processObj,
			UpdateFunc: func(_, obj interface{}) {
				processObj(obj)
			},
		},
	)
	return podGCInformer
}

func (wfc *WorkflowController) newConfigMapInformer() cache.SharedIndexInformer {
	indexInformer := v1.NewFilteredConfigMapInformer(wfc.primaryProfile().kubernetesClient, wfc.GetManagedNamespace(), 20*time.Minute, cache.Indexers{
		indexes.ConfigMapLabelsIndex: indexes.ConfigMapIndexFunc,
	}, func(opts *metav1.ListOptions) {
		opts.LabelSelector = common.LabelKeyConfigMapType
	})
	log.WithField("executorPlugins", wfc.executorPlugins != nil).Info("Plugins")
	if wfc.executorPlugins != nil {
		indexInformer.AddEventHandler(cache.FilteringResourceEventHandler{
			FilterFunc: func(obj interface{}) bool {
				cm, err := meta.Accessor(obj)
				if err != nil {
					return false
				}
				return cm.GetLabels()[common.LabelKeyConfigMapType] == common.LabelValueTypeConfigMapExecutorPlugin
			},
			Handler: cache.ResourceEventHandlerFuncs{
				AddFunc: func(obj interface{}) {
					cm := obj.(*apiv1.ConfigMap)
					p, err := plugin.FromConfigMap(cm)
					if err != nil {
						log.WithField("namespace", cm.GetNamespace()).
							WithField("name", cm.GetName()).
							WithError(err).
							Error("failed to convert configmap to plugin")
						return
					}
					if _, ok := wfc.executorPlugins[cm.GetNamespace()]; !ok {
						wfc.executorPlugins[cm.GetNamespace()] = map[string]*spec.Plugin{}
					}
					wfc.executorPlugins[cm.GetNamespace()][cm.GetName()] = p
					log.WithField("namespace", cm.GetNamespace()).
						WithField("name", cm.GetName()).
						Info("Executor plugin added")
				},
				UpdateFunc: func(_, obj interface{}) {
					cm := obj.(*apiv1.ConfigMap)
					p, err := plugin.FromConfigMap(cm)
					if err != nil {
						log.WithField("namespace", cm.GetNamespace()).
							WithField("name", cm.GetName()).
							WithError(err).
							Error("failed to convert configmap to plugin")
						return
					}
					wfc.executorPlugins[cm.GetNamespace()][cm.GetName()] = p
					log.WithField("namespace", cm.GetNamespace()).
						WithField("name", cm.GetName()).
						Info("Executor plugin updated")
				},
				DeleteFunc: func(obj interface{}) {
					key, _ := cache.DeletionHandlingMetaNamespaceKeyFunc(obj)
					namespace, name, _ := cache.SplitMetaNamespaceKey(key)
					delete(wfc.executorPlugins[namespace], name)
					log.WithField("namespace", namespace).WithField("name", name).Info("Executor plugin removed")
				},
			},
		})
	}
	return indexInformer
}

// call this func whenever the configuration changes, or when the workflow informer changes
func (wfc *WorkflowController) updateEstimatorFactory() {
	wfc.estimatorFactory = estimation.NewEstimatorFactory(wfc.wfInformer, wfc.hydrator, wfc.wfArchive)
}

// setWorkflowDefaults sets values in the workflow.Spec with defaults from the
// workflowController. Values in the workflow will be given the upper hand over the defaults.
// The defaults for the workflow controller are set in the workflow-controller config map
func (wfc *WorkflowController) setWorkflowDefaults(wf *wfv1.Workflow) error {
	if wfc.Config.WorkflowDefaults != nil {
		err := util.MergeTo(wfc.Config.WorkflowDefaults, wf)
		if err != nil {
			return err
		}
	}
	return nil
}

func (wfc *WorkflowController) GetManagedNamespace() string {
	if wfc.managedNamespace != "" {
		return wfc.managedNamespace
	}
	return wfc.Config.Namespace
}

func (wfc *WorkflowController) getMetricsServerConfig() (metrics.ServerConfig, metrics.ServerConfig) {
	// Metrics config
	path := wfc.Config.MetricsConfig.Path
	if path == "" {
		path = metrics.DefaultMetricsServerPath
	}
	port := wfc.Config.MetricsConfig.Port
	if port == 0 {
		port = metrics.DefaultMetricsServerPort
	}

	metricsConfig := metrics.ServerConfig{
		Enabled:      wfc.Config.MetricsConfig.Enabled == nil || *wfc.Config.MetricsConfig.Enabled,
		Path:         path,
		Port:         port,
		TTL:          time.Duration(wfc.Config.MetricsConfig.MetricsTTL),
		IgnoreErrors: wfc.Config.MetricsConfig.IgnoreErrors,
		// Default to false until v3.5
		Secure: wfc.Config.MetricsConfig.GetSecure(false),
	}

	// Telemetry config
	path = metricsConfig.Path
	if wfc.Config.TelemetryConfig.Path != "" {
		path = wfc.Config.TelemetryConfig.Path
	}

	port = metricsConfig.Port
	if wfc.Config.TelemetryConfig.Port > 0 {
		port = wfc.Config.TelemetryConfig.Port
	}

	telemetryConfig := metrics.ServerConfig{
		Enabled:      wfc.Config.TelemetryConfig.Enabled == nil || *wfc.Config.TelemetryConfig.Enabled,
		Path:         path,
		Port:         port,
		IgnoreErrors: wfc.Config.TelemetryConfig.IgnoreErrors,
		Secure:       wfc.Config.TelemetryConfig.GetSecure(metricsConfig.Secure),
	}
	return metricsConfig, telemetryConfig
}

func (wfc *WorkflowController) releaseAllWorkflowLocks(obj interface{}) {
	un, ok := obj.(*unstructured.Unstructured)
	if !ok {
		log.WithFields(log.Fields{"key": obj}).Warn("Key in index is not an unstructured")
		return
	}
	wf, err := util.FromUnstructured(un)
	if err != nil {
		log.WithFields(log.Fields{"key": obj}).Warn("Invalid workflow object")
		return
	}
	if wf.Status.Synchronization != nil {
		wfc.syncManager.ReleaseAll(wf)
	}
}

func (wfc *WorkflowController) isArchivable(wf *wfv1.Workflow) bool {
	return wfc.archiveLabelSelector.Matches(labels.Set(wf.Labels))
}

func (wfc *WorkflowController) syncWorkflowPhaseMetrics() {
	defer runtimeutil.HandleCrash(runtimeutil.PanicHandlers...)

	for _, phase := range []wfv1.NodePhase{wfv1.NodePending, wfv1.NodeRunning, wfv1.NodeSucceeded, wfv1.NodeFailed, wfv1.NodeError} {
		keys, err := wfc.wfInformer.GetIndexer().IndexKeys(indexes.WorkflowPhaseIndex, string(phase))
		errors.CheckError(err)
		wfc.metrics.SetWorkflowPhaseGauge(phase, len(keys))
	}
	for _, x := range []wfv1.Condition{
		{Type: wfv1.ConditionTypePodRunning, Status: metav1.ConditionTrue},
		{Type: wfv1.ConditionTypePodRunning, Status: metav1.ConditionFalse},
	} {
		keys, err := wfc.wfInformer.GetIndexer().IndexKeys(indexes.ConditionsIndex, indexes.ConditionValue(x))
		errors.CheckError(err)
		metrics.WorkflowConditionMetric.WithLabelValues(string(x.Type), string(x.Status)).Set(float64(len(keys)))
	}
}

func (wfc *WorkflowController) syncPodPhaseMetrics() {
	defer runtimeutil.HandleCrash(runtimeutil.PanicHandlers...)
	for _, phase := range []apiv1.PodPhase{apiv1.PodRunning, apiv1.PodPending} {
		pods := map[string]bool{}
		for profileKey, p := range wfc.profiles {
			if p.podGCInformer == nil {
				continue
			}
			keys, _ := p.podInformer.GetIndexer().IndexKeys(indexes.PodPhaseIndex, string(phase))
			for _, key := range keys {
				pods[fmt.Sprintf("%v,%s", profileKey, key)] = true
			}
		}
		wfc.metrics.SetPodPhaseGauge(phase, len(pods))
	}
}

func (wfc *WorkflowController) newWorkflowTaskSetInformer() wfextvv1alpha1.WorkflowTaskSetInformer {
	informer := externalversions.NewSharedInformerFactoryWithOptions(
		wfc.primaryProfile().workflowClient,
		workflowTaskSetResyncPeriod,
		externalversions.WithNamespace(wfc.GetManagedNamespace()),
		externalversions.WithTweakListOptions(func(x *metav1.ListOptions) {
			r := wfc.instanceIDReq()
			x.LabelSelector = r.String()
		})).Argoproj().V1alpha1().WorkflowTaskSets()
	informer.Informer().AddEventHandler(
		cache.ResourceEventHandlerFuncs{
			UpdateFunc: func(old, new interface{}) {
				key, err := cache.MetaNamespaceKeyFunc(new)
				if err == nil {
					wfc.wfQueue.AddRateLimited(key)
				}
			},
		})
	return informer
}<|MERGE_RESOLUTION|>--- conflicted
+++ resolved
@@ -194,7 +194,7 @@
 	}
 
 	wfc.metrics = metrics.New(wfc.getMetricsServerConfig())
-	wfc.entrypoint = entrypoint.New(kubeclientset, wfc.Config.Images)
+	wfc.entrypoint = entrypoint.New(kubernetesClient, wfc.Config.Images)
 
 	workqueue.SetProvider(wfc.metrics) // must execute SetProvider before we created the queues
 	wfc.wfQueue = wfc.metrics.RateLimiterWithBusyWorkers(&fixedItemIntervalRateLimiter{}, "workflow_queue")
@@ -487,31 +487,6 @@
 		}
 		pods := profile.kubernetesClient.CoreV1().Pods(namespace)
 		switch action {
-<<<<<<< HEAD
-		case shutdownPod:
-			// to shutdown a pod, we signal the wait container to terminate, the wait container in turn will
-			// kill the main container (using whatever mechanism the executor uses), and will then exit itself
-			// once the main container exited
-			pod, err := wfc.getPod(cluster, namespace, podName)
-			if pod == nil || err != nil {
-				return err
-			}
-			for _, c := range pod.Spec.Containers {
-				if c.Name == common.WaitContainerName {
-					profile, err := wfc.profile(cluster)
-					if err != nil {
-						return err
-					}
-					if err := signal.SignalContainer(profile.restConfig, pod, common.WaitContainerName, syscall.SIGTERM); err != nil {
-						return err
-					}
-					return nil // done
-				}
-			}
-			// no wait container found
-			fallthrough
-=======
->>>>>>> c0cd1f85
 		case terminateContainers:
 			if terminationGracePeriod, err := wfc.signalContainers(cluster, namespace, podName, syscall.SIGTERM); err != nil {
 				return err
@@ -583,15 +558,11 @@
 		if c.State.Terminated != nil {
 			continue
 		}
-<<<<<<< HEAD
 		profile, err := wfc.profile(cluster)
 		if err != nil {
 			return 0, err
 		}
-		if err := signal.SignalContainer(profile.restConfig, pod, c.Name, sig); err != nil {
-=======
-		if err := signal.SignalContainer(wfc.restConfig, pod, c.Name, sig); errorsutil.IgnoreContainerNotFoundErr(err) != nil {
->>>>>>> c0cd1f85
+		if err := signal.SignalContainer(profile.restConfig, pod, c.Name, sig); errorsutil.IgnoreContainerNotFoundErr(err) != nil {
 			return 0, err
 		}
 	}
