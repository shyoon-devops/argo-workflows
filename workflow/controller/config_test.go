--- conflicted
+++ resolved
@@ -9,11 +9,7 @@
 func TestUpdateConfig(t *testing.T) {
 	cancel, controller := newController()
 	defer cancel()
-<<<<<<< HEAD
-	err := controller.updateConfig(nil, &config.Config{})
-=======
 	err := controller.updateConfig()
->>>>>>> 78f01f2b
 	assert.NoError(t, err)
 	assert.NotNil(t, controller.Config)
 	assert.NotNil(t, controller.archiveLabelSelector)
