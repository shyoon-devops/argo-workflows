package controller

import (
	"context"
	"encoding/json"
	"fmt"
	"path/filepath"
	"strconv"
	"time"

	log "github.com/sirupsen/logrus"
	apiv1 "k8s.io/api/core/v1"
	apierr "k8s.io/apimachinery/pkg/api/errors"
	metav1 "k8s.io/apimachinery/pkg/apis/meta/v1"
	"k8s.io/apimachinery/pkg/util/strategicpatch"

	"github.com/argoproj/argo-workflows/v3/config"
	"github.com/argoproj/argo-workflows/v3/errors"
	"github.com/argoproj/argo-workflows/v3/pkg/apis/workflow"
	wfv1 "github.com/argoproj/argo-workflows/v3/pkg/apis/workflow/v1alpha1"
	errorsutil "github.com/argoproj/argo-workflows/v3/util/errors"
	"github.com/argoproj/argo-workflows/v3/util/intstr"
	"github.com/argoproj/argo-workflows/v3/util/template"
	"github.com/argoproj/argo-workflows/v3/workflow/common"
	"github.com/argoproj/argo-workflows/v3/workflow/controller/indexes"
	"github.com/argoproj/argo-workflows/v3/workflow/util"
)

var (
	volumeVarArgo = apiv1.Volume{
		Name: "var-run-argo",
		VolumeSource: apiv1.VolumeSource{
			EmptyDir: &apiv1.EmptyDirVolumeSource{},
		},
	}
	volumeMountVarArgo = apiv1.VolumeMount{
		Name:      volumeVarArgo.Name,
		MountPath: common.VarRunArgoPath,
	}
)

func (woc *wfOperationCtx) hasPodSpecPatch(tmpl *wfv1.Template) bool {
	return woc.execWf.Spec.HasPodSpecPatch() || tmpl.HasPodSpecPatch()
}

// scheduleOnDifferentHost adds affinity to prevent retry on the same host when
// retryStrategy.affinity.nodeAntiAffinity{} is specified
func (woc *wfOperationCtx) scheduleOnDifferentHost(node *wfv1.NodeStatus, pod *apiv1.Pod) error {
	if node != nil && pod != nil {
		if retryNode := FindRetryNode(woc.wf.Status.Nodes, node.ID); retryNode != nil {
			// recover template for the retry node
			tmplCtx, err := woc.createTemplateContext(retryNode.GetTemplateScope())
			if err != nil {
				return err
			}
			_, retryTmpl, _, err := tmplCtx.ResolveTemplate(retryNode)
			if err != nil {
				return err
			}
			if retryStrategy := woc.retryStrategy(retryTmpl); retryStrategy != nil {
				RetryOnDifferentHost(retryNode.ID)(*retryStrategy, woc.wf.Status.Nodes, pod)
			}
		}
	}
	return nil
}

func (woc *wfOperationCtx) enforce(workflowNamespace, cluster, namespace string) error {
	allowed, err := woc.controller.enforcer.Enforce(
		fmt.Sprintf("%s:%s", common.PrimaryCluster(), workflowNamespace),
		fmt.Sprintf("%s:%s", cluster, namespace),
	)
	if err != nil {
		return err
	}
	if !allowed {
		return fmt.Errorf("namespace %q is forbidden from creating resources in cluster %q namespace %q", woc.wf.Namespace, cluster, namespace)
	}
	return nil
}

type createWorkflowPodOpts struct {
	includeScriptOutput bool
	onExitPod           bool
	executionDeadline   time.Time
}

func (woc *wfOperationCtx) createWorkflowPod(ctx context.Context, nodeName string, mainCtrs []apiv1.Container, tmpl *wfv1.Template, opts *createWorkflowPodOpts) (*apiv1.Pod, error) {
	nodeID := woc.wf.NodeID(nodeName)

	// we must check to see if the pod exists rather than just optimistically creating the pod and see if we get
	// an `AlreadyExists` error because we won't get that error if there is not enough resources.
	// Performance enhancement: Code later in this func is expensive to execute, so return quickly if we can.
	existing, exists, err := woc.podExists(nodeID)
	if err != nil {
		return nil, err
	}

	if exists {
		woc.log.WithField("podPhase", existing.Status.Phase).Debugf("Skipped pod %s (%s) creation: already exists", nodeName, nodeID)
		return existing, nil
	}

	if !woc.GetShutdownStrategy().ShouldExecute(opts.onExitPod) {
		// Do not create pods if we are shutting down
		woc.markNodePhase(nodeName, wfv1.NodeSkipped, fmt.Sprintf("workflow shutdown with strategy: %s", woc.GetShutdownStrategy()))
		return nil, nil
	}

	tmpl = tmpl.DeepCopy()
	wfSpec := woc.execWf.Spec.DeepCopy()

	for i, c := range mainCtrs {
		if c.Name == "" || tmpl.GetType() != wfv1.TemplateTypeContainerSet {
			c.Name = common.MainContainerName
		}
		// Allow customization of main container resources.
		if ctrDefaults := woc.controller.Config.MainContainer; ctrDefaults != nil {
			// essentially merge the defaults, then the template, into the container
			a, err := json.Marshal(ctrDefaults)
			if err != nil {
				return nil, err
			}
			b, err := json.Marshal(c)
			if err != nil {
				return nil, err
			}
			if err := json.Unmarshal(a, &c); err != nil {
				return nil, err
			}
			if err = json.Unmarshal(b, &c); err != nil {
				return nil, err
			}
		}

		mainCtrs[i] = c
	}

	var activeDeadlineSeconds *int64
	wfDeadline := woc.getWorkflowDeadline()
	tmplActiveDeadlineSeconds, err := intstr.Int64(tmpl.ActiveDeadlineSeconds)
	if err != nil {
		return nil, err
	}
	if wfDeadline == nil || opts.onExitPod { // ignore the workflow deadline for exit handler so they still run if the deadline has passed
		activeDeadlineSeconds = tmplActiveDeadlineSeconds
	} else {
		wfActiveDeadlineSeconds := int64((*wfDeadline).Sub(time.Now().UTC()).Seconds())
		if wfActiveDeadlineSeconds <= 0 {
			return nil, nil
		} else if tmpl.ActiveDeadlineSeconds == nil || wfActiveDeadlineSeconds < *tmplActiveDeadlineSeconds {
			activeDeadlineSeconds = &wfActiveDeadlineSeconds
		} else {
			activeDeadlineSeconds = tmplActiveDeadlineSeconds
		}
	}

	// If the template is marked for debugging no deadline will be set
	for _, c := range mainCtrs {
		for _, env := range c.Env {
			if env.Name == "ARGO_DEBUG_PAUSE_BEFORE" || env.Name == "ARGO_DEBUG_PAUSE_AFTER" {
				activeDeadlineSeconds = nil
			}
		}
	}

	pod := &apiv1.Pod{
		ObjectMeta: metav1.ObjectMeta{
			Name: util.PodName(woc.wf.Name, nodeName, tmpl.Name, nodeID, util.GetPodNameVersion()),
			Labels: map[string]string{
				common.LabelKeyWorkflow:  woc.wf.ObjectMeta.Name, // Allows filtering by pods related to specific workflow
				common.LabelKeyCompleted: "false",                // Allows filtering by incomplete workflow pods
			},
			Annotations: map[string]string{
				common.AnnotationKeyNodeName: nodeName,
				common.AnnotationKeyNodeID:   nodeID,
			},
		},
		Spec: apiv1.PodSpec{
			RestartPolicy:         apiv1.RestartPolicyNever,
			Volumes:               woc.createVolumes(tmpl),
			ActiveDeadlineSeconds: activeDeadlineSeconds,
			ImagePullSecrets:      woc.execWf.Spec.ImagePullSecrets,
		},
	}

	cluster, namespace := woc.clusterNamespaceForTemplate(tmpl)

	if err := woc.enforce(woc.wf.Namespace, cluster, namespace); err != nil {
		return nil, err
	}

	if cluster == common.PrimaryCluster() && namespace == woc.wf.Namespace {
		pod.SetOwnerReferences([]metav1.OwnerReference{
			*metav1.NewControllerRef(woc.wf, wfv1.SchemeGroupVersion.WithKind(workflow.WorkflowKind)),
		})
	}
	if cluster != common.PrimaryCluster() {
		pod.Labels[common.LabelKeyCluster] = common.PrimaryCluster()
	}
	if namespace != woc.wf.Namespace {
		pod.Annotations[common.AnnotationKeyWorkflowNamespace] = woc.wf.Namespace
	}

	log := woc.log.WithField("podName", pod.Name).
		WithField("nodeName", nodeName).
		WithField("namespace", namespace).
		WithField("cluster", cluster)

	if opts.onExitPod {
		// This pod is part of an onExit handler, label it so
		pod.ObjectMeta.Labels[common.LabelKeyOnExit] = "true"
	}

	if woc.execWf.Spec.HostNetwork != nil {
		pod.Spec.HostNetwork = *woc.execWf.Spec.HostNetwork
	}

	if woc.execWf.Spec.DNSPolicy != nil {
		pod.Spec.DNSPolicy = *woc.execWf.Spec.DNSPolicy
	}

	if woc.execWf.Spec.DNSConfig != nil {
		pod.Spec.DNSConfig = woc.execWf.Spec.DNSConfig
	}

	if woc.controller.Config.InstanceID != "" {
		pod.ObjectMeta.Labels[common.LabelKeyControllerInstanceID] = woc.controller.Config.InstanceID
	}

	woc.addArchiveLocation(tmpl)

	err = woc.setupServiceAccount(ctx, pod, tmpl)
	if err != nil {
		return nil, err
	}

	if tmpl.GetType() != wfv1.TemplateTypeResource && tmpl.GetType() != wfv1.TemplateTypeData {
		// we do not need the wait container for resource templates because
		// argoexec runs as the main container and will perform the job of
		// annotating the outputs or errors, making the wait container redundant.
		waitCtr := woc.newWaitContainer(tmpl)
		pod.Spec.Containers = append(pod.Spec.Containers, *waitCtr)
	}
	// NOTE: the order of the container list is significant. kubelet will pull, create, and start
	// each container sequentially in the order that they appear in this list. For PNS we want the
	// wait container to start before the main, so that it always has the chance to see the main
	// container's PID and root filesystem.
	pod.Spec.Containers = append(pod.Spec.Containers, mainCtrs...)

	// Configuring default container to be used with commands like "kubectl exec/logs".
	// Select "main" container if it's available. In other case use the last container (can happent when pod created from ContainerSet).
	defaultContainer := pod.Spec.Containers[len(pod.Spec.Containers)-1].Name
	for _, c := range pod.Spec.Containers {
		if c.Name == common.MainContainerName {
			defaultContainer = common.MainContainerName
			break
		}
	}
	pod.ObjectMeta.Annotations[common.AnnotationKeyDefaultContainer] = defaultContainer

	// Add init container only if it needs input artifacts. This is also true for
	// script templates (which needs to populate the script)
	initCtr := woc.newInitContainer(tmpl)
	pod.Spec.InitContainers = []apiv1.Container{initCtr}

	addSchedulingConstraints(pod, wfSpec, tmpl)
	woc.addMetadata(pod, tmpl)

	err = addVolumeReferences(pod, woc.volumes, tmpl, woc.wf.Status.PersistentVolumeClaims)
	if err != nil {
		return nil, err
	}

	err = woc.addInputArtifactsVolumes(pod, tmpl)
	if err != nil {
		return nil, err
	}

	if tmpl.GetType() == wfv1.TemplateTypeScript {
		addScriptStagingVolume(pod)
	}

	// addInitContainers, addSidecars and addOutputArtifactsVolumes should be called after all
	// volumes have been manipulated in the main container since volumeMounts are mirrored
	addInitContainers(pod, tmpl)
	addSidecars(pod, tmpl)
	addOutputArtifactsVolumes(pod, tmpl)

	for i, c := range pod.Spec.InitContainers {
		c.VolumeMounts = append(c.VolumeMounts, volumeMountVarArgo)
		pod.Spec.InitContainers[i] = c
	}

	envVarTemplateValue := wfv1.MustMarshallJSON(tmpl)
	templateSize := len(envVarTemplateValue)
	if templateSize > 128000 {
		err = fmt.Errorf("workflow templates are limited to 128KB, this workflow is %d bytes", templateSize)
		return nil, err
	}

	// Add standard environment variables, making pod spec larger
	envVars := []apiv1.EnvVar{
		{Name: common.EnvVarTemplate, Value: envVarTemplateValue},
		{Name: common.EnvVarNodeID, Value: nodeID},
		{Name: common.EnvVarIncludeScriptOutput, Value: strconv.FormatBool(opts.includeScriptOutput)},
		{Name: common.EnvVarDeadline, Value: woc.getDeadline(opts).Format(time.RFC3339)},
		{Name: common.EnvVarProgressFile, Value: common.ArgoProgressPath},
	}

	// only set tick durations if progress is enabled. The EnvVarProgressFile is always set (user convenience) but the
	// progress is only monitored if the tick durations are >0.
	if woc.controller.progressPatchTickDuration != 0 && woc.controller.progressFileTickDuration != 0 {
		envVars = append(envVars,
			apiv1.EnvVar{
				Name:  common.EnvVarProgressPatchTickDuration,
				Value: woc.controller.progressPatchTickDuration.String(),
			},
			apiv1.EnvVar{
				Name:  common.EnvVarProgressFileTickDuration,
				Value: woc.controller.progressFileTickDuration.String(),
			},
		)
	}

	for i, c := range pod.Spec.InitContainers {
		c.Env = append(c.Env, apiv1.EnvVar{Name: common.EnvVarContainerName, Value: c.Name})
		c.Env = append(c.Env, envVars...)
		pod.Spec.InitContainers[i] = c
	}
	for i, c := range pod.Spec.Containers {
		c.Env = append(c.Env, apiv1.EnvVar{Name: common.EnvVarContainerName, Value: c.Name})
		c.Env = append(c.Env, envVars...)
		pod.Spec.Containers[i] = c
	}

	// Perform one last variable substitution here. Some variables come from the from workflow
	// configmap (e.g. archive location) or volumes attribute, and were not substituted
	// in executeTemplate.
	pod, err = substitutePodParams(pod, woc.globalParams, tmpl)
	if err != nil {
		return nil, err
	}

	// One final check to verify all variables are resolvable for select fields. We are choosing
	// only to check ArchiveLocation for now, since everything else should have been substituted
	// earlier (i.e. in executeTemplate). But archive location is unique in that the variables
	// are formulated from the configmap. We can expand this to other fields as necessary.
	for _, c := range pod.Spec.Containers {
		for _, e := range c.Env {
			if e.Name == common.EnvVarTemplate {
				err = json.Unmarshal([]byte(e.Value), tmpl)
				if err != nil {
					return nil, err
				}
				for _, obj := range []interface{}{tmpl.ArchiveLocation} {
					err = verifyResolvedVariables(obj)
					if err != nil {
						return nil, err
					}
				}
			}
		}
	}

	// Apply the patch string from template
	if woc.hasPodSpecPatch(tmpl) {
		jsonstr, err := json.Marshal(pod.Spec)
		if err != nil {
			return nil, errors.Wrap(err, "", "Failed to marshal the Pod spec")
		}

		tmpl.PodSpecPatch, err = util.PodSpecPatchMerge(woc.wf, tmpl)

		if err != nil {
			return nil, errors.Wrap(err, "", "Failed to merge the workflow PodSpecPatch with the template PodSpecPatch due to invalid format")
		}

		// Final substitution for workflow level PodSpecPatch
		localParams := make(map[string]string)
		if tmpl.IsPodType() {
			localParams[common.LocalVarPodName] = pod.Name
		}
		tmpl, err := common.ProcessArgs(tmpl, &wfv1.Arguments{}, woc.globalParams, localParams, false, namespace, woc.controller.configMapInformer)
		if err != nil {
			return nil, errors.Wrap(err, "", "Failed to substitute the PodSpecPatch variables")
		}

		if err := json.Unmarshal([]byte(tmpl.PodSpecPatch), &apiv1.PodSpec{}); err != nil {
			return nil, fmt.Errorf("invalid podSpecPatch %q: %w", tmpl.PodSpecPatch, err)
		}

		modJson, err := strategicpatch.StrategicMergePatch(jsonstr, []byte(tmpl.PodSpecPatch), apiv1.PodSpec{})
		if err != nil {
			return nil, errors.Wrap(err, "", "Error occurred during strategic merge patch")
		}
		pod.Spec = apiv1.PodSpec{} // zero out the pod spec so we cannot get conflicts
		err = json.Unmarshal(modJson, &pod.Spec)
		if err != nil {
			return nil, errors.Wrap(err, "", "Error in Unmarshalling after merge the patch")
		}
	}

	for i, c := range pod.Spec.Containers {
		if c.Name != common.WaitContainerName {
			// https://kubernetes.io/docs/tasks/inject-data-application/define-command-argument-container/#notes
			if len(c.Command) == 0 {
				x := woc.getImage(c.Image)
				c.Command = x.Command
				if c.Args == nil { // check nil rather than length, as zero-length is valid args
					c.Args = x.Args
				}
			}
			if len(c.Command) == 0 {
				return nil, fmt.Errorf("container %q in template %q, does not have the command specified: when using the emissary executor you must either explicitly specify the command, or list the image's command in the index: https://argoproj.github.io/argo-workflows/workflow-executors/#emissary-emissary", c.Name, tmpl.Name)
			}
			c.Command = append([]string{common.VarRunArgoPath + "/argoexec", "emissary", "--"}, c.Command...)
		}
		c.VolumeMounts = append(c.VolumeMounts, volumeMountVarArgo)
		if x := pod.Spec.TerminationGracePeriodSeconds; x != nil && c.Name == common.WaitContainerName {
			c.Env = append(c.Env, apiv1.EnvVar{Name: common.EnvVarTerminationGracePeriodSeconds, Value: fmt.Sprint(*x)})
		}
		pod.Spec.Containers[i] = c
	}

	// Check if the template has exceeded its timeout duration. If it hasn't set the applicable activeDeadlineSeconds
	node := woc.wf.GetNodeByName(nodeName)
	templateDeadline, err := woc.checkTemplateTimeout(tmpl, node)
	if err != nil {
		return nil, err
	}

	if err := woc.scheduleOnDifferentHost(node, pod); err != nil {
		return nil, err
	}

	if templateDeadline != nil && (pod.Spec.ActiveDeadlineSeconds == nil || time.Since(*templateDeadline).Seconds() < float64(*pod.Spec.ActiveDeadlineSeconds)) {
		newActiveDeadlineSeconds := int64(time.Until(*templateDeadline).Seconds())
		if newActiveDeadlineSeconds <= 1 {
			return nil, fmt.Errorf("%s exceeded its deadline", nodeName)
		}
		woc.log.Debugf("Setting new activeDeadlineSeconds %d for pod %s/%s due to templateDeadline", newActiveDeadlineSeconds, pod.Namespace, pod.Name)
		pod.Spec.ActiveDeadlineSeconds = &newActiveDeadlineSeconds
	}

	if !woc.controller.rateLimiter.Allow() {
		return nil, ErrResourceRateLimitReached
	}

	log.Info("Creating Pod")

	p, err := woc.profile(cluster)
	if err != nil {
		return nil, err
	}
	created, err := p.kubernetesClient.CoreV1().Pods(namespace).Create(ctx, pod, metav1.CreateOptions{})
	if err != nil {
		log.WithError(err).Info("Failed to create pod")
		if apierr.IsAlreadyExists(err) {
			// workflow pod names are deterministic. We can get here if the
			// controller fails to persist the workflow after creating the pod.
			return created, nil
		}
		if errorsutil.IsTransientErr(err) {
			return nil, err
		}
		return nil, errors.InternalWrapError(err)
	}
	woc.activePods++
	return created, nil
}

func (woc *wfOperationCtx) podExists(nodeID string) (existing *apiv1.Pod, exists bool, err error) {
	node := woc.wf.Status.Nodes[nodeID]
	tmpl := woc.execWf.GetTemplateByName(node.TemplateName)
	if tmpl == nil {
		return nil, false, nil
	}
	cluster := woc.clusterForTemplate(tmpl)
	p, err := woc.profile(cluster)
	if err != nil {
		return nil, false, err
	}
	objs, err := p.podInformer.GetIndexer().ByIndex(indexes.NodeIDIndex, woc.wf.Namespace+"/"+nodeID)
	if err != nil {
		return nil, false, fmt.Errorf("failed to get pod from informer store: %w", err)
	}

	objectCount := len(objs)

	if objectCount == 0 {
		return nil, false, nil
	}

	if objectCount > 1 {
		return nil, false, fmt.Errorf("expected < 2 pods, got %d - this is a bug", len(objs))
	}

	if existing, ok := objs[0].(*apiv1.Pod); ok {
		return existing, true, nil
	}

	return nil, false, nil
}

func (woc *wfOperationCtx) clusterNamespaceForTemplate(tmpl *wfv1.Template) (string, string) {
	return woc.clusterForTemplate(tmpl), woc.namespaceForTemplate(tmpl)
}

func (woc *wfOperationCtx) clusterForTemplate(tmpl *wfv1.Template) string {
	if tmpl.Cluster != "" {
		return tmpl.Cluster
	}
	return common.PrimaryCluster()
}

func (woc *wfOperationCtx) namespaceForTemplate(tmpl *wfv1.Template) string {
	if tmpl.Namespace != "" {
		return tmpl.Namespace
	}
	return woc.wf.Namespace
}

func (woc *wfOperationCtx) getDeadline(opts *createWorkflowPodOpts) *time.Time {
	deadline := time.Time{}
	if woc.workflowDeadline != nil {
		deadline = *woc.workflowDeadline
	}
	if !opts.executionDeadline.IsZero() && (deadline.IsZero() || opts.executionDeadline.Before(deadline)) {
		deadline = opts.executionDeadline
	}
	return &deadline
}

func (woc *wfOperationCtx) getImage(image string) config.Image {
	if woc.controller.Config.Images == nil {
		return config.Image{}
	}
	return woc.controller.Config.Images[image]
}

// substitutePodParams returns a pod spec with parameter references substituted as well as pod.name
func substitutePodParams(pod *apiv1.Pod, globalParams common.Parameters, tmpl *wfv1.Template) (*apiv1.Pod, error) {
	podParams := globalParams.DeepCopy()
	for _, inParam := range tmpl.Inputs.Parameters {
		podParams["inputs.parameters."+inParam.Name] = inParam.Value.String()
	}
	podParams[common.LocalVarPodName] = pod.Name
	specBytes, err := json.Marshal(pod)
	if err != nil {
		return nil, err
	}
	newSpecBytes, err := template.Replace(string(specBytes), podParams, true)
	if err != nil {
		return nil, err
	}
	var newSpec apiv1.Pod
	err = json.Unmarshal([]byte(newSpecBytes), &newSpec)
	if err != nil {
		return nil, errors.InternalWrapError(err)
	}
	return &newSpec, nil
}

func (woc *wfOperationCtx) newInitContainer(tmpl *wfv1.Template) apiv1.Container {
	ctr := woc.newExecContainer(common.InitContainerName, tmpl)
	ctr.Command = []string{"argoexec", "init", "--loglevel", getExecutorLogLevel()}
	return *ctr
}

func (woc *wfOperationCtx) newWaitContainer(tmpl *wfv1.Template) *apiv1.Container {
	ctr := woc.newExecContainer(common.WaitContainerName, tmpl)
	ctr.Command = []string{"argoexec", "wait", "--loglevel", getExecutorLogLevel()}
	return ctr
}

func getExecutorLogLevel() string {
	return log.GetLevel().String()
}

<<<<<<< HEAD
// hasPrivilegedContainers tests if the main container or sidecars is privileged
func hasPrivilegedContainers(tmpl *wfv1.Template) bool {
	if containerIsPrivileged(tmpl.Container) {
		return true
	}
	for _, side := range tmpl.Sidecars {
		if containerIsPrivileged(&side.Container) {
			return true
		}
	}
	return false
}

func containerIsPrivileged(ctr *apiv1.Container) bool {
	if ctr != nil && ctr.SecurityContext != nil && ctr.SecurityContext.Privileged != nil && *ctr.SecurityContext.Privileged {
		return true
	}
	return false
}

func (woc *wfOperationCtx) createEnvVars(tmpl *wfv1.Template) []apiv1.EnvVar {
=======
func (woc *wfOperationCtx) createEnvVars() []apiv1.EnvVar {
>>>>>>> 8c6b9faf
	execEnvVars := []apiv1.EnvVar{
		{
			Name: common.EnvVarPodName,
			ValueFrom: &apiv1.EnvVarSource{
				FieldRef: &apiv1.ObjectFieldSelector{
					APIVersion: "v1",
					FieldPath:  "metadata.name",
				},
			},
		},
		{
			Name: common.EnvVarPodUID,
			ValueFrom: &apiv1.EnvVarSource{
				FieldRef: &apiv1.ObjectFieldSelector{
					APIVersion: "v1",
					FieldPath:  "metadata.uid",
				},
			},
		},
		// This flag was introduced in Go 15 and will be removed in Go 16.
		// x509: cannot validate certificate for ... because it doesn't contain any IP SANs
		// https://github.com/argoproj/argo-workflows/issues/5563 - Upgrade to Go 16
		// https://github.com/golang/go/issues/39568
		{
			Name:  "GODEBUG",
			Value: "x509ignoreCN=0",
		},
<<<<<<< HEAD
		{Name: common.EnvVarWorkflowName, Value: woc.wf.Name},
		{Name: common.EnvVarWorkflowUID, Value: string(woc.wf.UID)},
	}

	cluster, namespace := woc.clusterNamespaceForTemplate(tmpl)
	if cluster != common.PrimaryCluster() {
		execEnvVars = append(execEnvVars,
			apiv1.EnvVar{Name: common.EnvVarWorkflowCluster, Value: common.PrimaryCluster()},
		)
	}
	if namespace != woc.wf.Namespace {
		execEnvVars = append(execEnvVars,
			apiv1.EnvVar{Name: common.EnvVarWorkflowNamespace, Value: namespace},
		)
	}
	if v := woc.controller.Config.InstanceID; v != "" {
		execEnvVars = append(execEnvVars,
			apiv1.EnvVar{Name: common.EnvVarInstanceID, Value: v},
		)
=======
		{
			Name:  common.EnvVarWorkflowName,
			Value: woc.wf.Name,
		},
>>>>>>> 8c6b9faf
	}
	if v := woc.controller.Config.InstanceID; v != "" {
		execEnvVars = append(execEnvVars,
			apiv1.EnvVar{Name: common.EnvVarInstanceID, Value: v},
		)
	}
	if woc.controller.Config.Executor != nil {
		execEnvVars = append(execEnvVars, woc.controller.Config.Executor.Env...)
	}
	return execEnvVars
}

func (woc *wfOperationCtx) createVolumes(tmpl *wfv1.Template) []apiv1.Volume {
	var volumes []apiv1.Volume
	if woc.controller.Config.KubeConfig != nil {
		name := woc.controller.Config.KubeConfig.VolumeName
		if name == "" {
			name = common.KubeConfigDefaultVolumeName
		}
		volumes = append(volumes, apiv1.Volume{
			Name: name,
			VolumeSource: apiv1.VolumeSource{
				Secret: &apiv1.SecretVolumeSource{
					SecretName: woc.controller.Config.KubeConfig.SecretName,
				},
			},
		})
	}

	volumes = append(volumes, volumeVarArgo)
	volumes = append(volumes, tmpl.Volumes...)
	return volumes
}

func (woc *wfOperationCtx) newExecContainer(name string, tmpl *wfv1.Template) *apiv1.Container {
	exec := apiv1.Container{
		Name:            name,
		Image:           woc.controller.executorImage(),
		ImagePullPolicy: woc.controller.executorImagePullPolicy(),
		Env:             woc.createEnvVars(tmpl),
		Resources:       woc.controller.Config.GetExecutor().Resources,
		SecurityContext: woc.controller.Config.GetExecutor().SecurityContext,
	}
	if woc.controller.Config.KubeConfig != nil {
		path := woc.controller.Config.KubeConfig.MountPath
		if path == "" {
			path = common.KubeConfigDefaultMountPath
		}
		name := woc.controller.Config.KubeConfig.VolumeName
		if name == "" {
			name = common.KubeConfigDefaultVolumeName
		}
		exec.VolumeMounts = append(exec.VolumeMounts, apiv1.VolumeMount{
			Name:      name,
			MountPath: path,
			ReadOnly:  true,
			SubPath:   woc.controller.Config.KubeConfig.SecretKey,
		})
		exec.Args = append(exec.Args, "--kubeconfig="+path)
	}

	executorServiceAccountName := ""
	if tmpl.Executor != nil && tmpl.Executor.ServiceAccountName != "" {
		executorServiceAccountName = tmpl.Executor.ServiceAccountName
	} else if woc.execWf.Spec.Executor != nil && woc.execWf.Spec.Executor.ServiceAccountName != "" {
		executorServiceAccountName = woc.execWf.Spec.Executor.ServiceAccountName
	}
	if executorServiceAccountName != "" {
		exec.VolumeMounts = append(exec.VolumeMounts, apiv1.VolumeMount{
			Name:      common.ServiceAccountTokenVolumeName,
			MountPath: common.ServiceAccountTokenMountPath,
			ReadOnly:  true,
		})
	}
	return &exec
}

// addMetadata applies metadata specified in the template
func (woc *wfOperationCtx) addMetadata(pod *apiv1.Pod, tmpl *wfv1.Template) {
	if woc.execWf.Spec.PodMetadata != nil {
		// add workflow-level pod annotations and labels
		for k, v := range woc.execWf.Spec.PodMetadata.Annotations {
			pod.ObjectMeta.Annotations[k] = v
		}
		for k, v := range woc.execWf.Spec.PodMetadata.Labels {
			pod.ObjectMeta.Labels[k] = v
		}
	}

	for k, v := range tmpl.Metadata.Annotations {
		pod.ObjectMeta.Annotations[k] = v
	}
	for k, v := range tmpl.Metadata.Labels {
		pod.ObjectMeta.Labels[k] = v
	}
}

// addSchedulingConstraints applies any node selectors or affinity rules to the pod, either set in the workflow or the template
func addSchedulingConstraints(pod *apiv1.Pod, wfSpec *wfv1.WorkflowSpec, tmpl *wfv1.Template) {
	// Set nodeSelector (if specified)
	if len(tmpl.NodeSelector) > 0 {
		pod.Spec.NodeSelector = tmpl.NodeSelector
	} else if len(wfSpec.NodeSelector) > 0 {
		pod.Spec.NodeSelector = wfSpec.NodeSelector
	}
	// Set affinity (if specified)
	if tmpl.Affinity != nil {
		pod.Spec.Affinity = tmpl.Affinity
	} else if wfSpec.Affinity != nil {
		pod.Spec.Affinity = wfSpec.Affinity
	}
	// Set tolerations (if specified)
	if len(tmpl.Tolerations) > 0 {
		pod.Spec.Tolerations = tmpl.Tolerations
	} else if len(wfSpec.Tolerations) > 0 {
		pod.Spec.Tolerations = wfSpec.Tolerations
	}

	// Set scheduler name (if specified)
	if tmpl.SchedulerName != "" {
		pod.Spec.SchedulerName = tmpl.SchedulerName
	} else if wfSpec.SchedulerName != "" {
		pod.Spec.SchedulerName = wfSpec.SchedulerName
	}
	// Set priorityClass (if specified)
	if tmpl.PriorityClassName != "" {
		pod.Spec.PriorityClassName = tmpl.PriorityClassName
	} else if wfSpec.PodPriorityClassName != "" {
		pod.Spec.PriorityClassName = wfSpec.PodPriorityClassName
	}
	// Set priority (if specified)
	if tmpl.Priority != nil {
		pod.Spec.Priority = tmpl.Priority
	} else if wfSpec.PodPriority != nil {
		pod.Spec.Priority = wfSpec.PodPriority
	}

	// set hostaliases
	pod.Spec.HostAliases = append(pod.Spec.HostAliases, wfSpec.HostAliases...)
	pod.Spec.HostAliases = append(pod.Spec.HostAliases, tmpl.HostAliases...)

	// set pod security context
	if tmpl.SecurityContext != nil {
		pod.Spec.SecurityContext = tmpl.SecurityContext
	} else if wfSpec.SecurityContext != nil {
		pod.Spec.SecurityContext = wfSpec.SecurityContext
	}
}

// addVolumeReferences adds any volumeMounts that a container/sidecar is referencing, to the pod.spec.volumes
// These are either specified in the workflow.spec.volumes or the workflow.spec.volumeClaimTemplate section
func addVolumeReferences(pod *apiv1.Pod, vols []apiv1.Volume, tmpl *wfv1.Template, pvcs []apiv1.Volume) error {
	switch tmpl.GetType() {
	case wfv1.TemplateTypeContainer, wfv1.TemplateTypeContainerSet, wfv1.TemplateTypeScript, wfv1.TemplateTypeData:
	default:
		return nil
	}

	// getVolByName is a helper to retrieve a volume by its name, either from the volumes or claims section
	getVolByName := func(name string) *apiv1.Volume {
		// Find a volume from template-local volumes.
		for _, vol := range tmpl.Volumes {
			if vol.Name == name {
				return &vol
			}
		}
		// Find a volume from global volumes.
		for _, vol := range vols {
			if vol.Name == name {
				return &vol
			}
		}
		// Find a volume from pvcs.
		for _, pvc := range pvcs {
			if pvc.Name == name {
				return &pvc
			}
		}
		return nil
	}

	addVolumeRef := func(volMounts []apiv1.VolumeMount) error {
		for _, volMnt := range volMounts {
			vol := getVolByName(volMnt.Name)
			if vol == nil {
				return errors.Errorf(errors.CodeBadRequest, "volume '%s' not found in workflow spec", volMnt.Name)
			}
			found := false
			for _, v := range pod.Spec.Volumes {
				if v.Name == vol.Name {
					found = true
					break
				}
			}
			if !found {
				if pod.Spec.Volumes == nil {
					pod.Spec.Volumes = make([]apiv1.Volume, 0)
				}
				pod.Spec.Volumes = append(pod.Spec.Volumes, *vol)
			}
		}
		return nil
	}

	err := addVolumeRef(tmpl.GetVolumeMounts())
	if err != nil {
		return err
	}

	for _, container := range tmpl.InitContainers {
		err := addVolumeRef(container.VolumeMounts)
		if err != nil {
			return err
		}
	}

	for _, sidecar := range tmpl.Sidecars {
		err := addVolumeRef(sidecar.VolumeMounts)
		if err != nil {
			return err
		}
	}

	volumes, volumeMounts := createSecretVolumes(tmpl)
	pod.Spec.Volumes = append(pod.Spec.Volumes, volumes...)

	for idx, container := range pod.Spec.Containers {
		if container.Name == common.WaitContainerName {
			pod.Spec.Containers[idx].VolumeMounts = append(pod.Spec.Containers[idx].VolumeMounts, volumeMounts...)
			break
		}
	}
	for idx, container := range pod.Spec.InitContainers {
		if container.Name == common.InitContainerName {
			pod.Spec.InitContainers[idx].VolumeMounts = append(pod.Spec.InitContainers[idx].VolumeMounts, volumeMounts...)
			break
		}
	}
	if tmpl.Data != nil {
		for idx, container := range pod.Spec.Containers {
			if container.Name == common.MainContainerName {
				pod.Spec.Containers[idx].VolumeMounts = append(pod.Spec.Containers[idx].VolumeMounts, volumeMounts...)
				break
			}
		}
	}

	return nil
}

// addInputArtifactVolumes sets up the artifacts volume to the pod to support input artifacts to containers.
// In order support input artifacts, the init container shares a emptydir volume with the main container.
// It is the responsibility of the init container to load all artifacts to the mounted emptydir location.
// (e.g. /inputs/artifacts/CODE). The shared emptydir is mapped to the user's desired location in the main
// container.
//
// It is possible that a user specifies overlapping paths of an artifact path with a volume mount,
// (e.g. user wants an external volume mounted at /src, while simultaneously wanting an input artifact
// placed at /src/some/subdirectory). When this occurs, we need to prevent the duplicate bind mounting of
// overlapping volumes, since the outer volume will not see the changes made in the artifact emptydir.
//
// To prevent overlapping bind mounts, both the controller and executor will recognize the overlap between
// the explicit volume mount and the artifact emptydir and prevent all uses of the emptydir for purposes of
// loading data. The controller will omit mounting the emptydir to the artifact path, and the executor
// will load the artifact in the in user's volume (as opposed to the emptydir)
func (woc *wfOperationCtx) addInputArtifactsVolumes(pod *apiv1.Pod, tmpl *wfv1.Template) error {
	if len(tmpl.Inputs.Artifacts) == 0 {
		return nil
	}
	artVol := apiv1.Volume{
		Name: "input-artifacts",
		VolumeSource: apiv1.VolumeSource{
			EmptyDir: &apiv1.EmptyDirVolumeSource{},
		},
	}
	pod.Spec.Volumes = append(pod.Spec.Volumes, artVol)

	for i, initCtr := range pod.Spec.InitContainers {
		if initCtr.Name == common.InitContainerName {
			volMount := apiv1.VolumeMount{
				Name:      artVol.Name,
				MountPath: common.ExecutorArtifactBaseDir,
			}
			initCtr.VolumeMounts = append(initCtr.VolumeMounts, volMount)

			// We also add the user supplied mount paths to the init container,
			// in case the executor needs to load artifacts to this volume
			// instead of the artifacts volume
			for _, mnt := range tmpl.GetVolumeMounts() {
				if util.IsWindowsUNCPath(mnt.MountPath, tmpl) {
					continue
				}
				mnt.MountPath = filepath.Join(common.ExecutorMainFilesystemDir, mnt.MountPath)
				initCtr.VolumeMounts = append(initCtr.VolumeMounts, mnt)
			}

			pod.Spec.InitContainers[i] = initCtr
			break
		}
	}

	for i, c := range pod.Spec.Containers {
		if c.Name != common.MainContainerName {
			continue
		}
		for _, art := range tmpl.Inputs.Artifacts {
			err := art.CleanPath()
			if err != nil {
				return errors.Errorf(errors.CodeBadRequest, "error in inputs.artifacts.%s: %s", art.Name, err.Error())
			}
			if !art.HasLocationOrKey() && art.Optional {
				woc.log.Infof("skip volume mount of %s (%s): optional artifact was not provided",
					art.Name, art.Path)
				continue
			}
			overlap := common.FindOverlappingVolume(tmpl, art.Path)
			if overlap != nil {
				// artifact path overlaps with a mounted volume. do not mount the
				// artifacts emptydir to the main container. init would have copied
				// the artifact to the user's volume instead
				woc.log.Debugf("skip volume mount of %s (%s): overlaps with mount %s at %s",
					art.Name, art.Path, overlap.Name, overlap.MountPath)
				continue
			}
			volMount := apiv1.VolumeMount{
				Name:      artVol.Name,
				MountPath: art.Path,
				SubPath:   art.Name,
			}
			c.VolumeMounts = append(c.VolumeMounts, volMount)
		}
		pod.Spec.Containers[i] = c
	}
	return nil
}

// addOutputArtifactsVolumes mirrors any volume mounts in the main container to the wait sidecar.
// For any output artifacts that were produced in mounted volumes (e.g. PVCs, emptyDirs), the
// wait container will collect the artifacts directly from volumeMount instead of `docker cp`-ing
// them to the wait sidecar. In order for this to work, we mirror all volume mounts in the main
// container under a well-known path.
func addOutputArtifactsVolumes(pod *apiv1.Pod, tmpl *wfv1.Template) {
	if tmpl.GetType() == wfv1.TemplateTypeResource || tmpl.GetType() == wfv1.TemplateTypeData {
		return
	}

	waitCtrIndex, err := util.FindWaitCtrIndex(pod)
	if err != nil {
		log.Info("Could not find wait container in pod spec")
		return
	}
	waitCtr := &pod.Spec.Containers[waitCtrIndex]

	for _, c := range pod.Spec.Containers {
		if c.Name != common.MainContainerName {
			continue
		}
		for _, mnt := range c.VolumeMounts {
			if util.IsWindowsUNCPath(mnt.MountPath, tmpl) {
				continue
			}
			mnt.MountPath = filepath.Join(common.ExecutorMainFilesystemDir, mnt.MountPath)
			// ReadOnly is needed to be false for overlapping volume mounts
			mnt.ReadOnly = false
			waitCtr.VolumeMounts = append(waitCtr.VolumeMounts, mnt)
		}
	}
	pod.Spec.Containers[waitCtrIndex] = *waitCtr
}

// addArchiveLocation conditionally updates the template with the default artifact repository
// information configured in the controller, for the purposes of archiving outputs. This is skipped
// for templates which do not need to archive anything, or have explicitly set an archive location
// in the template.
func (woc *wfOperationCtx) addArchiveLocation(tmpl *wfv1.Template) {
	if tmpl.ArchiveLocation.HasLocation() {
		// User explicitly set the location. nothing else to do.
		return
	}
	archiveLogs := woc.IsArchiveLogs(tmpl)
	needLocation := archiveLogs
	for _, art := range append(tmpl.Inputs.Artifacts, tmpl.Outputs.Artifacts...) {
		if !art.HasLocation() {
			needLocation = true
		}
	}
	woc.log.WithField("needLocation", needLocation).Debug()
	if !needLocation {
		return
	}
	tmpl.ArchiveLocation = woc.artifactRepository.ToArtifactLocation()
	tmpl.ArchiveLocation.ArchiveLogs = &archiveLogs
}

// IsArchiveLogs determines if container should archive logs
// priorities: controller(on) > template > workflow > controller(off)
func (woc *wfOperationCtx) IsArchiveLogs(tmpl *wfv1.Template) bool {
	archiveLogs := woc.artifactRepository.IsArchiveLogs()
	if !archiveLogs {
		if woc.execWf.Spec.ArchiveLogs != nil {
			archiveLogs = *woc.execWf.Spec.ArchiveLogs
		}
		if tmpl.ArchiveLocation != nil && tmpl.ArchiveLocation.ArchiveLogs != nil {
			archiveLogs = *tmpl.ArchiveLocation.ArchiveLogs
		}
	}
	return archiveLogs
}

// setupServiceAccount sets up service account and token.
func (woc *wfOperationCtx) setupServiceAccount(ctx context.Context, pod *apiv1.Pod, tmpl *wfv1.Template) error {
	if tmpl.ServiceAccountName != "" {
		pod.Spec.ServiceAccountName = tmpl.ServiceAccountName
	} else if woc.execWf.Spec.ServiceAccountName != "" {
		pod.Spec.ServiceAccountName = woc.execWf.Spec.ServiceAccountName
	}

	var automountServiceAccountToken *bool
	if tmpl.AutomountServiceAccountToken != nil {
		automountServiceAccountToken = tmpl.AutomountServiceAccountToken
	} else if woc.execWf.Spec.AutomountServiceAccountToken != nil {
		automountServiceAccountToken = woc.execWf.Spec.AutomountServiceAccountToken
	}
	if automountServiceAccountToken != nil && !*automountServiceAccountToken {
		pod.Spec.AutomountServiceAccountToken = automountServiceAccountToken
	}

	executorServiceAccountName := ""
	if tmpl.Executor != nil && tmpl.Executor.ServiceAccountName != "" {
		executorServiceAccountName = tmpl.Executor.ServiceAccountName
	} else if woc.execWf.Spec.Executor != nil && woc.execWf.Spec.Executor.ServiceAccountName != "" {
		executorServiceAccountName = woc.execWf.Spec.Executor.ServiceAccountName
	}
	if executorServiceAccountName != "" {
		tokenName, err := woc.getServiceAccountTokenName(ctx, common.Cluster(pod), executorServiceAccountName)
		if err != nil {
			return err
		}
		pod.Spec.Volumes = append(pod.Spec.Volumes, apiv1.Volume{
			Name: common.ServiceAccountTokenVolumeName,
			VolumeSource: apiv1.VolumeSource{
				Secret: &apiv1.SecretVolumeSource{
					SecretName: tokenName,
				},
			},
		})
	} else if automountServiceAccountToken != nil && !*automountServiceAccountToken {
		return errors.Errorf(errors.CodeBadRequest, "executor.serviceAccountName must not be empty if automountServiceAccountToken is false")
	}
	return nil
}

// addScriptStagingVolume sets up a shared staging volume between the init container
// and main container for the purpose of holding the script source code for script templates
func addScriptStagingVolume(pod *apiv1.Pod) {
	volName := "argo-staging"
	stagingVol := apiv1.Volume{
		Name: volName,
		VolumeSource: apiv1.VolumeSource{
			EmptyDir: &apiv1.EmptyDirVolumeSource{},
		},
	}
	pod.Spec.Volumes = append(pod.Spec.Volumes, stagingVol)

	for i, initCtr := range pod.Spec.InitContainers {
		if initCtr.Name == common.InitContainerName {
			volMount := apiv1.VolumeMount{
				Name:      volName,
				MountPath: common.ExecutorStagingEmptyDir,
			}
			initCtr.VolumeMounts = append(initCtr.VolumeMounts, volMount)
			pod.Spec.InitContainers[i] = initCtr
			break
		}
	}
	found := false
	for i, ctr := range pod.Spec.Containers {
		if ctr.Name == common.MainContainerName {
			volMount := apiv1.VolumeMount{
				Name:      volName,
				MountPath: common.ExecutorStagingEmptyDir,
			}
			ctr.VolumeMounts = append(ctr.VolumeMounts, volMount)
			pod.Spec.Containers[i] = ctr
			found = true
			break
		}
	}
	if !found {
		panic("Unable to locate main container")
	}
}

// addInitContainers adds all init containers to the pod spec of the step
// Optionally volume mounts from the main container to the init containers
func addInitContainers(pod *apiv1.Pod, tmpl *wfv1.Template) {
	mainCtr := findMainContainer(pod)
	for _, ctr := range tmpl.InitContainers {
		log.Debugf("Adding init container %s", ctr.Name)
		if mainCtr != nil && ctr.MirrorVolumeMounts != nil && *ctr.MirrorVolumeMounts {
			mirrorVolumeMounts(mainCtr, &ctr.Container)
		}
		pod.Spec.InitContainers = append(pod.Spec.InitContainers, ctr.Container)
	}
}

// addSidecars adds all sidecars to the pod spec of the step.
// Optionally volume mounts from the main container to the sidecar
func addSidecars(pod *apiv1.Pod, tmpl *wfv1.Template) {
	mainCtr := findMainContainer(pod)
	for _, sidecar := range tmpl.Sidecars {
		log.Debugf("Adding sidecar container %s", sidecar.Name)
		if mainCtr != nil && sidecar.MirrorVolumeMounts != nil && *sidecar.MirrorVolumeMounts {
			mirrorVolumeMounts(mainCtr, &sidecar.Container)
		}
		pod.Spec.Containers = append(pod.Spec.Containers, sidecar.Container)
	}
}

// verifyResolvedVariables is a helper to ensure all {{variables}} have been resolved for a object
func verifyResolvedVariables(obj interface{}) error {
	str, err := json.Marshal(obj)
	if err != nil {
		return err
	}
	return template.Validate(string(str), func(tag string) error {
		return errors.Errorf(errors.CodeBadRequest, "failed to resolve {{%s}}", tag)
	})
}

// createSecretVolumes will retrieve and create Volumes and Volumemount object for Pod
func createSecretVolumes(tmpl *wfv1.Template) ([]apiv1.Volume, []apiv1.VolumeMount) {
	allVolumesMap := make(map[string]apiv1.Volume)
	uniqueKeyMap := make(map[string]bool)
	var secretVolumes []apiv1.Volume
	var secretVolMounts []apiv1.VolumeMount

	createArchiveLocationSecret(tmpl, allVolumesMap, uniqueKeyMap)

	for _, art := range tmpl.Outputs.Artifacts {
		createSecretVolume(allVolumesMap, art, uniqueKeyMap)
	}
	for _, art := range tmpl.Inputs.Artifacts {
		createSecretVolume(allVolumesMap, art, uniqueKeyMap)
	}

	if tmpl.Data != nil {
		if art, needed := tmpl.Data.Source.GetArtifactIfNeeded(); needed {
			createSecretVolume(allVolumesMap, *art, uniqueKeyMap)
		}
	}

	for volMountName, val := range allVolumesMap {
		secretVolumes = append(secretVolumes, val)
		secretVolMounts = append(secretVolMounts, apiv1.VolumeMount{
			Name:      volMountName,
			MountPath: common.SecretVolMountPath + "/" + val.Name,
			ReadOnly:  true,
		})
	}

	return secretVolumes, secretVolMounts
}

func createArchiveLocationSecret(tmpl *wfv1.Template, volMap map[string]apiv1.Volume, uniqueKeyMap map[string]bool) {
	if tmpl.ArchiveLocation == nil {
		return
	}
	if s3ArtRepo := tmpl.ArchiveLocation.S3; s3ArtRepo != nil {
		createSecretVal(volMap, s3ArtRepo.AccessKeySecret, uniqueKeyMap)
		createSecretVal(volMap, s3ArtRepo.SecretKeySecret, uniqueKeyMap)
	} else if hdfsArtRepo := tmpl.ArchiveLocation.HDFS; hdfsArtRepo != nil {
		createSecretVal(volMap, hdfsArtRepo.KrbKeytabSecret, uniqueKeyMap)
		createSecretVal(volMap, hdfsArtRepo.KrbCCacheSecret, uniqueKeyMap)
	} else if artRepo := tmpl.ArchiveLocation.Artifactory; artRepo != nil {
		createSecretVal(volMap, artRepo.UsernameSecret, uniqueKeyMap)
		createSecretVal(volMap, artRepo.PasswordSecret, uniqueKeyMap)
	} else if gitRepo := tmpl.ArchiveLocation.Git; gitRepo != nil {
		createSecretVal(volMap, gitRepo.UsernameSecret, uniqueKeyMap)
		createSecretVal(volMap, gitRepo.PasswordSecret, uniqueKeyMap)
		createSecretVal(volMap, gitRepo.SSHPrivateKeySecret, uniqueKeyMap)
	} else if ossRepo := tmpl.ArchiveLocation.OSS; ossRepo != nil {
		createSecretVal(volMap, ossRepo.AccessKeySecret, uniqueKeyMap)
		createSecretVal(volMap, ossRepo.SecretKeySecret, uniqueKeyMap)
	} else if gcsRepo := tmpl.ArchiveLocation.GCS; gcsRepo != nil {
		createSecretVal(volMap, gcsRepo.ServiceAccountKeySecret, uniqueKeyMap)
	}
}

func createSecretVolume(volMap map[string]apiv1.Volume, art wfv1.Artifact, keyMap map[string]bool) {
	if art.S3 != nil {
		createSecretVal(volMap, art.S3.AccessKeySecret, keyMap)
		createSecretVal(volMap, art.S3.SecretKeySecret, keyMap)
	} else if art.Git != nil {
		createSecretVal(volMap, art.Git.UsernameSecret, keyMap)
		createSecretVal(volMap, art.Git.PasswordSecret, keyMap)
		createSecretVal(volMap, art.Git.SSHPrivateKeySecret, keyMap)
	} else if art.Artifactory != nil {
		createSecretVal(volMap, art.Artifactory.UsernameSecret, keyMap)
		createSecretVal(volMap, art.Artifactory.PasswordSecret, keyMap)
	} else if art.HDFS != nil {
		createSecretVal(volMap, art.HDFS.KrbCCacheSecret, keyMap)
		createSecretVal(volMap, art.HDFS.KrbKeytabSecret, keyMap)
	} else if art.OSS != nil {
		createSecretVal(volMap, art.OSS.AccessKeySecret, keyMap)
		createSecretVal(volMap, art.OSS.SecretKeySecret, keyMap)
	} else if art.GCS != nil {
		createSecretVal(volMap, art.GCS.ServiceAccountKeySecret, keyMap)
	}
}

func createSecretVal(volMap map[string]apiv1.Volume, secret *apiv1.SecretKeySelector, keyMap map[string]bool) {
	if secret == nil || secret.Name == "" || secret.Key == "" {
		return
	}
	if vol, ok := volMap[secret.Name]; ok {
		key := apiv1.KeyToPath{
			Key:  secret.Key,
			Path: secret.Key,
		}
		if val := keyMap[secret.Name+"-"+secret.Key]; !val {
			keyMap[secret.Name+"-"+secret.Key] = true
			vol.Secret.Items = append(vol.Secret.Items, key)
		}
	} else {
		volume := apiv1.Volume{
			Name: secret.Name,
			VolumeSource: apiv1.VolumeSource{
				Secret: &apiv1.SecretVolumeSource{
					SecretName: secret.Name,
					Items: []apiv1.KeyToPath{
						{
							Key:  secret.Key,
							Path: secret.Key,
						},
					},
				},
			},
		}
		keyMap[secret.Name+"-"+secret.Key] = true
		volMap[secret.Name] = volume
	}
}

// findMainContainer finds main container
func findMainContainer(pod *apiv1.Pod) *apiv1.Container {
	for _, ctr := range pod.Spec.Containers {
		if common.MainContainerName == ctr.Name {
			return &ctr
		}
	}
	return nil
}

// mirrorVolumeMounts mirrors volumeMounts of source container to target container
func mirrorVolumeMounts(sourceContainer, targetContainer *apiv1.Container) {
	for _, volMnt := range sourceContainer.VolumeMounts {
		if targetContainer.VolumeMounts == nil {
			targetContainer.VolumeMounts = make([]apiv1.VolumeMount, 0)
		}
		log.Debugf("Adding volume mount %v to container %v", volMnt.Name, targetContainer.Name)
		targetContainer.VolumeMounts = append(targetContainer.VolumeMounts, volMnt)

	}
}<|MERGE_RESOLUTION|>--- conflicted
+++ resolved
@@ -578,31 +578,7 @@
 	return log.GetLevel().String()
 }
 
-<<<<<<< HEAD
-// hasPrivilegedContainers tests if the main container or sidecars is privileged
-func hasPrivilegedContainers(tmpl *wfv1.Template) bool {
-	if containerIsPrivileged(tmpl.Container) {
-		return true
-	}
-	for _, side := range tmpl.Sidecars {
-		if containerIsPrivileged(&side.Container) {
-			return true
-		}
-	}
-	return false
-}
-
-func containerIsPrivileged(ctr *apiv1.Container) bool {
-	if ctr != nil && ctr.SecurityContext != nil && ctr.SecurityContext.Privileged != nil && *ctr.SecurityContext.Privileged {
-		return true
-	}
-	return false
-}
-
 func (woc *wfOperationCtx) createEnvVars(tmpl *wfv1.Template) []apiv1.EnvVar {
-=======
-func (woc *wfOperationCtx) createEnvVars() []apiv1.EnvVar {
->>>>>>> 8c6b9faf
 	execEnvVars := []apiv1.EnvVar{
 		{
 			Name: common.EnvVarPodName,
@@ -630,9 +606,6 @@
 			Name:  "GODEBUG",
 			Value: "x509ignoreCN=0",
 		},
-<<<<<<< HEAD
-		{Name: common.EnvVarWorkflowName, Value: woc.wf.Name},
-		{Name: common.EnvVarWorkflowUID, Value: string(woc.wf.UID)},
 	}
 
 	cluster, namespace := woc.clusterNamespaceForTemplate(tmpl)
@@ -650,12 +623,6 @@
 		execEnvVars = append(execEnvVars,
 			apiv1.EnvVar{Name: common.EnvVarInstanceID, Value: v},
 		)
-=======
-		{
-			Name:  common.EnvVarWorkflowName,
-			Value: woc.wf.Name,
-		},
->>>>>>> 8c6b9faf
 	}
 	if v := woc.controller.Config.InstanceID; v != "" {
 		execEnvVars = append(execEnvVars,
