--- conflicted
+++ resolved
@@ -3208,8 +3208,6 @@
 
 
 > +enum
-<<<<<<< HEAD
-=======
   
 
 
@@ -3223,27 +3221,10 @@
 ### <span id="progress"></span> Progress
 
 
->>>>>>> c0cd1f85
-  
-
-
+  
 
 | Name | Type | Go type | Default | Description | Example |
 |------|------|---------| ------- |-------------|---------|
-<<<<<<< HEAD
-| ProcMountType | string| string | | +enum |  |
-
-
-
-### <span id="progress"></span> Progress
-
-
-  
-
-| Name | Type | Go type | Default | Description | Example |
-|------|------|---------| ------- |-------------|---------|
-=======
->>>>>>> c0cd1f85
 | Progress | string| string | |  |  |
 
 
