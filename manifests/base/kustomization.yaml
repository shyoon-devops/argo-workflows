--- conflicted
+++ resolved
@@ -5,15 +5,11 @@
 images:
 - name: argoproj/argoui
   newName: argoproj/argoui
-  newTag: v2.4.0-rc1
+  newTag: latest
 - name: argoproj/workflow-controller
   newName: argoproj/workflow-controller
-<<<<<<< HEAD
-  newTag: v2.4.0-rc1
-=======
   newTag: latest
 resources:
 - crds
 - workflow-controller
-- argo-ui
->>>>>>> 76461f92
+- argo-ui