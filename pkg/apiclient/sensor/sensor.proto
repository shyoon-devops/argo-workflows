--- conflicted
+++ resolved
@@ -72,35 +72,6 @@
 }
 
 service SensorService {
-<<<<<<< HEAD
-    rpc ListSensors (ListSensorsRequest) returns (github.com.argoproj.argo_events.pkg.apis.sensor.v1alpha1.SensorList) {
-        option (google.api.http).get = "/api/v1/sensors/{namespace}";
-    }
-    rpc WatchSensorsLogs (SensorsLogsRequest) returns (stream LogEntry) {
-        option (google.api.http).get = "/api/v1/stream/sensors/{namespace}/logs";
-    }
-    rpc WatchSensors (ListSensorsRequest) returns (stream SensorWatchEvent) {
-        option (google.api.http).get = "/api/v1/stream/sensors/{namespace}";
-    }
-    rpc CreateSensor (CreateSensorRequest) returns (github.com.argoproj.argo_events.pkg.apis.sensor.v1alpha1.Sensor) {
-        option (google.api.http) = {
-			post: "/api/v1/sensors/{namespace}"
-			body: "*"
-		};
-    }
-    rpc UpdateSensor (UpdateSensorRequest) returns (github.com.argoproj.argo_events.pkg.apis.sensor.v1alpha1.Sensor) {
-        option (google.api.http) = {
-            put: "/api/v1/sensors/{namespace}/{name}"
-            body: "*"
-        };
-    }
-    rpc DeleteSensor (DeleteSensorRequest) returns (DeleteSensorResponse) {
-        option (google.api.http).delete = "/api/v1/sensors/{namespace}/{name}";
-    }
-    rpc GetSensor (GetSensorRequest) returns (github.com.argoproj.argo_events.pkg.apis.sensor.v1alpha1.Sensor) {
-        option (google.api.http).get = "/api/v1/sensors/{namespace}/{name}";
-    }
-=======
   rpc ListSensors(ListSensorsRequest) returns (github.com.argoproj.argo_events.pkg.apis.sensor.v1alpha1.SensorList) {
     option (google.api.http).get = "/api/v1/sensors/{namespace}";
   }
@@ -128,5 +99,4 @@
   rpc GetSensor(GetSensorRequest) returns (github.com.argoproj.argo_events.pkg.apis.sensor.v1alpha1.Sensor) {
     option (google.api.http).get = "/api/v1/sensors/{namespace}/{name}";
   }
->>>>>>> 8c6b9faf
 }