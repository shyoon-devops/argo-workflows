--- conflicted
+++ resolved
@@ -10,10 +10,6 @@
 jobs:
   sdk:
     permissions:
-<<<<<<< HEAD
-#      contents: read
-=======
->>>>>>> b00550f7
       packages: write # for publishing packages
       contents: write  # for creating releases
     if: github.repository == 'argoproj/argo-workflows'
