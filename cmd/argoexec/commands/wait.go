package commands

import (
	"context"
	"time"

	"github.com/argoproj/pkg/stats"
	log "github.com/sirupsen/logrus"
	"github.com/spf13/cobra"
)

func NewWaitCommand() *cobra.Command {
	command := cobra.Command{
		Use:   "wait",
		Short: "wait for main container to finish and save artifacts",
		Run: func(cmd *cobra.Command, args []string) {
			ctx := cmd.Context()
			err := waitContainer(ctx)
			if err != nil {
				log.Fatalf("%+v", err)
			}
		},
	}
	return &command
}

func waitContainer(ctx context.Context) error {
	wfExecutor := initExecutor()
	defer wfExecutor.HandleError(ctx) // Must be placed at the bottom of defers stack.
	defer stats.LogStats()
	stats.StartStatsTicker(5 * time.Minute)

	// Wait for main container to complete
	err := wfExecutor.Wait(ctx)
	if err != nil {
		wfExecutor.AddError(err)
	}
<<<<<<< HEAD
=======
	ctx = context.Background() // don't allow cancellation to impact capture of results, parameters,or artifacts
>>>>>>> 8d66df05
	// Capture output script result
	err = wfExecutor.CaptureScriptResult(ctx)
	if err != nil {
		wfExecutor.AddError(err)
	}

	// Saving output parameters
	err = wfExecutor.SaveParameters(ctx)
	if err != nil {
		wfExecutor.AddError(err)
	}
	// Saving output artifacts
	err = wfExecutor.SaveArtifacts(ctx)
	if err != nil {
		wfExecutor.AddError(err)
	}

	wfExecutor.SaveLogs(ctx)
	return wfExecutor.HasError()
}<|MERGE_RESOLUTION|>--- conflicted
+++ resolved
@@ -35,10 +35,7 @@
 	if err != nil {
 		wfExecutor.AddError(err)
 	}
-<<<<<<< HEAD
-=======
 	ctx = context.Background() // don't allow cancellation to impact capture of results, parameters,or artifacts
->>>>>>> 8d66df05
 	// Capture output script result
 	err = wfExecutor.CaptureScriptResult(ctx)
 	if err != nil {
